--- conflicted
+++ resolved
@@ -22,15 +22,9 @@
 # questions.
 #
 # ===========================================================================
-<<<<<<< HEAD
-# (c) Copyright IBM Corp. 2018, 2018 All Rights Reserved
-# ===========================================================================
-# 
-=======
 # (c) Copyright IBM Corp. 2018, 2021 All Rights Reserved
 # ===========================================================================
 #
->>>>>>> 939446dc
 # This is a thin wrapper which will call the real configure script, and
 # make sure that is called using bash.
 
@@ -38,14 +32,8 @@
 this_script_dir=`dirname $0`
 this_script_dir=`cd $this_script_dir > /dev/null && pwd`
 
-<<<<<<< HEAD
-# Set CUSTOM_CONFIG_DIR for OpenJ9 closed extensions
-export CUSTOM_CONFIG_DIR=$this_script_dir/closed/autoconf
-export CUSTOM_ROOT=$this_script_dir
-=======
 # Set CUSTOM_CONFIG_DIR for OpenJ9 extensions.
 export CUSTOM_CONFIG_DIR=$this_script_dir/closed/autoconf
->>>>>>> 939446dc
 
 # Delegate to wrapper, forcing wrapper to believe $0 is this script by using -c.
 # This trick is needed to get autoconf to co-operate properly.
