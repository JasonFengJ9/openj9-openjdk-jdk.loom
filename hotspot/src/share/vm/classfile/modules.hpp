/*
<<<<<<< HEAD
* Copyright (c) 2017, Oracle and/or its affiliates. All rights reserved.
=======
* Copyright (c) 2016, 2017, Oracle and/or its affiliates. All rights reserved.
>>>>>>> b6e3b69a
* DO NOT ALTER OR REMOVE COPYRIGHT NOTICES OR THIS FILE HEADER.
*
* This code is free software; you can redistribute it and/or modify it
* under the terms of the GNU General Public License version 2 only, as
* published by the Free Software Foundation.
*
* This code is distributed in the hope that it will be useful, but WITHOUT
* ANY WARRANTY; without even the implied warranty of MERCHANTABILITY or
* FITNESS FOR A PARTICULAR PURPOSE.  See the GNU General Public License
* version 2 for more details (a copy is included in the LICENSE file that
* accompanied this code).
*
* You should have received a copy of the GNU General Public License version
* 2 along with this work; if not, write to the Free Software Foundation,
* Inc., 51 Franklin St, Fifth Floor, Boston, MA 02110-1301 USA.
*
* Please contact Oracle, 500 Oracle Parkway, Redwood Shores, CA 94065 USA
* or visit www.oracle.com if you need additional information or have any
* questions.
*
*/

#ifndef SHARE_VM_CLASSFILE_MODULES_HPP
#define SHARE_VM_CLASSFILE_MODULES_HPP

#include "memory/allocation.hpp"
#include "runtime/handles.hpp"

class Symbol;

class Modules : AllStatic {

public:
  // define_module defines a module containing the specified packages. It binds the
  // module to its class loader by creating the ModuleEntry record in the
  // ClassLoader's ModuleEntry table, and creates PackageEntry records in the class
  // loader's PackageEntry table.  As in JVM_DefineClass the jstring format for all
  // package names must use "/" and not "."
  //
  //  IllegalArgumentExceptions are thrown for the following :
  // * Module's Class loader is not a subclass of java.lang.ClassLoader
  // * Module's Class loader already has a module with that name
  // * Module's Class loader has already defined types for any of the module's packages
  // * Module_name is syntactically bad
  // * Packages contains an illegal package name
  // * A package already exists in another module for this class loader
  // * Module is an unnamed module
  // * num_packages is negative
  // * num_packages is non-zero when packages is null
  //  NullPointerExceptions are thrown if module is null.
  static void define_module(jobject module, jstring version,
                            jstring location, const char* const* packages,
                            jsize num_packages, TRAPS);

  // Provides the java.lang.Module for the unnamed module defined
  // to the boot loader.
  //
  //  IllegalArgumentExceptions are thrown for the following :
  //  * Module has a name
  //  * Module is not a subclass of java.lang.Module
  //  * Module's class loader is not the boot loader
  //  NullPointerExceptions are thrown if module is null.
  static void set_bootloader_unnamed_module(jobject module, TRAPS);

  // This either does a qualified export of package in module from_module to module
  // to_module or, if to_module is null, does an unqualified export of package.
  // The format for the package name must use "/' not ".".
  //
  // Error conditions causing IlegalArgumentException to be throw :
  // * Module from_module does not exist
  // * Module to_module is not null and does not exist
  // * Package is not syntactically correct
  // * Package is not defined for from_module's class loader
  // * Package is not in module from_module.
  static void add_module_exports(jobject from_module, const char* package, jobject to_module, TRAPS);

  // This does a qualified export of package in module from_module to module
  // to_module.  The format for the package name must use "/' not ".".
  //
  // Error conditions causing IlegalArgumentException to be throw :
  // * Module from_module does not exist
  // * Module to_module does not exist
  // * Package is not syntactically correct
  // * Package is not defined for from_module's class loader
  // * Package is not in module from_module.
  static void add_module_exports_qualified(jobject from_module, const char* package, jobject to_module, TRAPS);

  // add_reads_module adds module to_module to the list of modules that from_module
  // can read.  If from_module is the same as to_module then this is a no-op.
  // If to_module is null then from_module is marked as a loose module (meaning that
  // from_module can read all current and future unnamed  modules).
  // An IllegalArgumentException is thrown if from_module is null or either (non-null)
  // module does not exist.
  static void add_reads_module(jobject from_module, jobject to_module, TRAPS);

  // Return the java.lang.Module object for this class object.
  static jobject get_module(jclass clazz, TRAPS);

  // Return the java.lang.Module object for this class loader and package.
  // Returns NULL if the class loader has not loaded any classes in the package.
  // The package should contain /'s, not .'s, as in java/lang, not java.lang.
  // NullPointerException is thrown if package is null.
  // IllegalArgumentException is thrown if loader is neither null nor a subtype of
  // java/lang/ClassLoader.
  static jobject get_named_module(Handle h_loader, const char* package, TRAPS);

  // If package is defined by loader, return the
  // java.lang.Module object for the module in which the package is defined.
  // Returns NULL if package is invalid or not defined by loader.
  static jobject get_module(Symbol* package_name, Handle h_loader, TRAPS);

  // This adds package to module.
  // It throws IllegalArgumentException if:
  // * Module is bad
  // * Module is unnamed
  // * Package is not syntactically correct
  // * Package is already defined for module's class loader.
  static void add_module_package(jobject module, const char* package, TRAPS);

  // Marks the specified package as exported to all unnamed modules.
  // If either module or package is null then NullPointerException is thrown.
  // If module or package is bad, or module is unnamed, or package is not in
  // module then IllegalArgumentException is thrown.
  static void add_module_exports_to_all_unnamed(jobject module, const char* package, TRAPS);

  // Return TRUE if package_name is syntactically valid, false otherwise.
  static bool verify_package_name(const char *package_name);

  // Return TRUE iff package is defined by loader
  static bool is_package_defined(Symbol* package_name, Handle h_loader, TRAPS);
};

#endif // SHARE_VM_CLASSFILE_MODULES_HPP<|MERGE_RESOLUTION|>--- conflicted
+++ resolved
@@ -1,9 +1,5 @@
 /*
-<<<<<<< HEAD
-* Copyright (c) 2017, Oracle and/or its affiliates. All rights reserved.
-=======
 * Copyright (c) 2016, 2017, Oracle and/or its affiliates. All rights reserved.
->>>>>>> b6e3b69a
 * DO NOT ALTER OR REMOVE COPYRIGHT NOTICES OR THIS FILE HEADER.
 *
 * This code is free software; you can redistribute it and/or modify it
