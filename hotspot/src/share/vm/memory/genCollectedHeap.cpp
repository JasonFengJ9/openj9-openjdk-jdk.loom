/*
 * Copyright 2000-2009 Sun Microsystems, Inc.  All Rights Reserved.
 * DO NOT ALTER OR REMOVE COPYRIGHT NOTICES OR THIS FILE HEADER.
 *
 * This code is free software; you can redistribute it and/or modify it
 * under the terms of the GNU General Public License version 2 only, as
 * published by the Free Software Foundation.
 *
 * This code is distributed in the hope that it will be useful, but WITHOUT
 * ANY WARRANTY; without even the implied warranty of MERCHANTABILITY or
 * FITNESS FOR A PARTICULAR PURPOSE.  See the GNU General Public License
 * version 2 for more details (a copy is included in the LICENSE file that
 * accompanied this code).
 *
 * You should have received a copy of the GNU General Public License version
 * 2 along with this work; if not, write to the Free Software Foundation,
 * Inc., 51 Franklin St, Fifth Floor, Boston, MA 02110-1301 USA.
 *
 * Please contact Sun Microsystems, Inc., 4150 Network Circle, Santa Clara,
 * CA 95054 USA or visit www.sun.com if you need additional information or
 * have any questions.
 *
 */

# include "incls/_precompiled.incl"
# include "incls/_genCollectedHeap.cpp.incl"

GenCollectedHeap* GenCollectedHeap::_gch;
NOT_PRODUCT(size_t GenCollectedHeap::_skip_header_HeapWords = 0;)

// The set of potentially parallel tasks in strong root scanning.
enum GCH_process_strong_roots_tasks {
  // We probably want to parallelize both of these internally, but for now...
  GCH_PS_younger_gens,
  // Leave this one last.
  GCH_PS_NumElements
};

GenCollectedHeap::GenCollectedHeap(GenCollectorPolicy *policy) :
  SharedHeap(policy),
  _gen_policy(policy),
  _gen_process_strong_tasks(new SubTasksDone(GCH_PS_NumElements)),
  _full_collections_completed(0)
{
  if (_gen_process_strong_tasks == NULL ||
      !_gen_process_strong_tasks->valid()) {
    vm_exit_during_initialization("Failed necessary allocation.");
  }
  assert(policy != NULL, "Sanity check");
  _preloading_shared_classes = false;
}

jint GenCollectedHeap::initialize() {
  int i;
  _n_gens = gen_policy()->number_of_generations();

  // While there are no constraints in the GC code that HeapWordSize
  // be any particular value, there are multiple other areas in the
  // system which believe this to be true (e.g. oop->object_size in some
  // cases incorrectly returns the size in wordSize units rather than
  // HeapWordSize).
  guarantee(HeapWordSize == wordSize, "HeapWordSize must equal wordSize");

  // The heap must be at least as aligned as generations.
  size_t alignment = Generation::GenGrain;

  _gen_specs = gen_policy()->generations();
  PermanentGenerationSpec *perm_gen_spec =
                                collector_policy()->permanent_generation();

  // Make sure the sizes are all aligned.
  for (i = 0; i < _n_gens; i++) {
    _gen_specs[i]->align(alignment);
  }
  perm_gen_spec->align(alignment);

  // If we are dumping the heap, then allocate a wasted block of address
  // space in order to push the heap to a lower address.  This extra
  // address range allows for other (or larger) libraries to be loaded
  // without them occupying the space required for the shared spaces.

  if (DumpSharedSpaces) {
    uintx reserved = 0;
    uintx block_size = 64*1024*1024;
    while (reserved < SharedDummyBlockSize) {
      char* dummy = os::reserve_memory(block_size);
      reserved += block_size;
    }
  }

  // Allocate space for the heap.

  char* heap_address;
  size_t total_reserved = 0;
  int n_covered_regions = 0;
  ReservedSpace heap_rs(0);

  heap_address = allocate(alignment, perm_gen_spec, &total_reserved,
                          &n_covered_regions, &heap_rs);

  if (UseSharedSpaces) {
    if (!heap_rs.is_reserved() || heap_address != heap_rs.base()) {
      if (heap_rs.is_reserved()) {
        heap_rs.release();
      }
      FileMapInfo* mapinfo = FileMapInfo::current_info();
      mapinfo->fail_continue("Unable to reserve shared region.");
      allocate(alignment, perm_gen_spec, &total_reserved, &n_covered_regions,
               &heap_rs);
    }
  }

  if (!heap_rs.is_reserved()) {
    vm_shutdown_during_initialization(
      "Could not reserve enough space for object heap");
    return JNI_ENOMEM;
  }

  _reserved = MemRegion((HeapWord*)heap_rs.base(),
                        (HeapWord*)(heap_rs.base() + heap_rs.size()));

  // It is important to do this in a way such that concurrent readers can't
  // temporarily think somethings in the heap.  (Seen this happen in asserts.)
  _reserved.set_word_size(0);
  _reserved.set_start((HeapWord*)heap_rs.base());
  size_t actual_heap_size = heap_rs.size() - perm_gen_spec->misc_data_size()
                                           - perm_gen_spec->misc_code_size();
  _reserved.set_end((HeapWord*)(heap_rs.base() + actual_heap_size));

  _rem_set = collector_policy()->create_rem_set(_reserved, n_covered_regions);
  set_barrier_set(rem_set()->bs());
  _gch = this;

  for (i = 0; i < _n_gens; i++) {
    ReservedSpace this_rs = heap_rs.first_part(_gen_specs[i]->max_size(),
                                              UseSharedSpaces, UseSharedSpaces);
    _gens[i] = _gen_specs[i]->init(this_rs, i, rem_set());
    heap_rs = heap_rs.last_part(_gen_specs[i]->max_size());
  }
  _perm_gen = perm_gen_spec->init(heap_rs, PermSize, rem_set());

  clear_incremental_collection_will_fail();
  clear_last_incremental_collection_failed();

#ifndef SERIALGC
  // If we are running CMS, create the collector responsible
  // for collecting the CMS generations.
  if (collector_policy()->is_concurrent_mark_sweep_policy()) {
    bool success = create_cms_collector();
    if (!success) return JNI_ENOMEM;
  }
#endif // SERIALGC

  return JNI_OK;
}


char* GenCollectedHeap::allocate(size_t alignment,
                                 PermanentGenerationSpec* perm_gen_spec,
                                 size_t* _total_reserved,
                                 int* _n_covered_regions,
                                 ReservedSpace* heap_rs){
  const char overflow_msg[] = "The size of the object heap + VM data exceeds "
    "the maximum representable size";

  // Now figure out the total size.
  size_t total_reserved = 0;
  int n_covered_regions = 0;
  const size_t pageSize = UseLargePages ?
      os::large_page_size() : os::vm_page_size();

  for (int i = 0; i < _n_gens; i++) {
    total_reserved += _gen_specs[i]->max_size();
    if (total_reserved < _gen_specs[i]->max_size()) {
      vm_exit_during_initialization(overflow_msg);
    }
    n_covered_regions += _gen_specs[i]->n_covered_regions();
  }
  assert(total_reserved % pageSize == 0, "Gen size");
  total_reserved += perm_gen_spec->max_size();
  assert(total_reserved % pageSize == 0, "Perm Gen size");

  if (total_reserved < perm_gen_spec->max_size()) {
    vm_exit_during_initialization(overflow_msg);
  }
  n_covered_regions += perm_gen_spec->n_covered_regions();

  // Add the size of the data area which shares the same reserved area
  // as the heap, but which is not actually part of the heap.
  size_t s = perm_gen_spec->misc_data_size() + perm_gen_spec->misc_code_size();

  total_reserved += s;
  if (total_reserved < s) {
    vm_exit_during_initialization(overflow_msg);
  }

  if (UseLargePages) {
    assert(total_reserved != 0, "total_reserved cannot be 0");
    total_reserved = round_to(total_reserved, os::large_page_size());
    if (total_reserved < os::large_page_size()) {
      vm_exit_during_initialization(overflow_msg);
    }
  }

  // Calculate the address at which the heap must reside in order for
  // the shared data to be at the required address.

  char* heap_address;
  if (UseSharedSpaces) {

    // Calculate the address of the first word beyond the heap.
    FileMapInfo* mapinfo = FileMapInfo::current_info();
    int lr = CompactingPermGenGen::n_regions - 1;
    size_t capacity = align_size_up(mapinfo->space_capacity(lr), alignment);
    heap_address = mapinfo->region_base(lr) + capacity;

    // Calculate the address of the first word of the heap.
    heap_address -= total_reserved;
  } else {
    heap_address = NULL;  // any address will do.
    if (UseCompressedOops) {
      heap_address = Universe::preferred_heap_base(total_reserved, Universe::UnscaledNarrowOop);
      *_total_reserved = total_reserved;
      *_n_covered_regions = n_covered_regions;
      *heap_rs = ReservedHeapSpace(total_reserved, alignment,
                                   UseLargePages, heap_address);

      if (heap_address != NULL && !heap_rs->is_reserved()) {
        // Failed to reserve at specified address - the requested memory
        // region is taken already, for example, by 'java' launcher.
        // Try again to reserver heap higher.
        heap_address = Universe::preferred_heap_base(total_reserved, Universe::ZeroBasedNarrowOop);
        *heap_rs = ReservedHeapSpace(total_reserved, alignment,
                                     UseLargePages, heap_address);

        if (heap_address != NULL && !heap_rs->is_reserved()) {
          // Failed to reserve at specified address again - give up.
          heap_address = Universe::preferred_heap_base(total_reserved, Universe::HeapBasedNarrowOop);
          assert(heap_address == NULL, "");
          *heap_rs = ReservedHeapSpace(total_reserved, alignment,
                                       UseLargePages, heap_address);
        }
      }
      return heap_address;
    }
  }

  *_total_reserved = total_reserved;
  *_n_covered_regions = n_covered_regions;
  *heap_rs = ReservedHeapSpace(total_reserved, alignment,
                               UseLargePages, heap_address);

  return heap_address;
}


void GenCollectedHeap::post_initialize() {
  SharedHeap::post_initialize();
  TwoGenerationCollectorPolicy *policy =
    (TwoGenerationCollectorPolicy *)collector_policy();
  guarantee(policy->is_two_generation_policy(), "Illegal policy type");
  DefNewGeneration* def_new_gen = (DefNewGeneration*) get_gen(0);
  assert(def_new_gen->kind() == Generation::DefNew ||
         def_new_gen->kind() == Generation::ParNew ||
         def_new_gen->kind() == Generation::ASParNew,
         "Wrong generation kind");

  Generation* old_gen = get_gen(1);
  assert(old_gen->kind() == Generation::ConcurrentMarkSweep ||
         old_gen->kind() == Generation::ASConcurrentMarkSweep ||
         old_gen->kind() == Generation::MarkSweepCompact,
    "Wrong generation kind");

  policy->initialize_size_policy(def_new_gen->eden()->capacity(),
                                 old_gen->capacity(),
                                 def_new_gen->from()->capacity());
  policy->initialize_gc_policy_counters();
}

void GenCollectedHeap::ref_processing_init() {
  SharedHeap::ref_processing_init();
  for (int i = 0; i < _n_gens; i++) {
    _gens[i]->ref_processor_init();
  }
}

size_t GenCollectedHeap::capacity() const {
  size_t res = 0;
  for (int i = 0; i < _n_gens; i++) {
    res += _gens[i]->capacity();
  }
  return res;
}

size_t GenCollectedHeap::used() const {
  size_t res = 0;
  for (int i = 0; i < _n_gens; i++) {
    res += _gens[i]->used();
  }
  return res;
}

// Save the "used_region" for generations level and lower,
// and, if perm is true, for perm gen.
void GenCollectedHeap::save_used_regions(int level, bool perm) {
  assert(level < _n_gens, "Illegal level parameter");
  for (int i = level; i >= 0; i--) {
    _gens[i]->save_used_region();
  }
  if (perm) {
    perm_gen()->save_used_region();
  }
}

size_t GenCollectedHeap::max_capacity() const {
  size_t res = 0;
  for (int i = 0; i < _n_gens; i++) {
    res += _gens[i]->max_capacity();
  }
  return res;
}

// Update the _full_collections_completed counter
// at the end of a stop-world full GC.
unsigned int GenCollectedHeap::update_full_collections_completed() {
  MonitorLockerEx ml(FullGCCount_lock, Mutex::_no_safepoint_check_flag);
  assert(_full_collections_completed <= _total_full_collections,
         "Can't complete more collections than were started");
  _full_collections_completed = _total_full_collections;
  ml.notify_all();
  return _full_collections_completed;
}

// Update the _full_collections_completed counter, as appropriate,
// at the end of a concurrent GC cycle. Note the conditional update
// below to allow this method to be called by a concurrent collector
// without synchronizing in any manner with the VM thread (which
// may already have initiated a STW full collection "concurrently").
unsigned int GenCollectedHeap::update_full_collections_completed(unsigned int count) {
  MonitorLockerEx ml(FullGCCount_lock, Mutex::_no_safepoint_check_flag);
  assert((_full_collections_completed <= _total_full_collections) &&
         (count <= _total_full_collections),
         "Can't complete more collections than were started");
  if (count > _full_collections_completed) {
    _full_collections_completed = count;
    ml.notify_all();
  }
  return _full_collections_completed;
}


#ifndef PRODUCT
// Override of memory state checking method in CollectedHeap:
// Some collectors (CMS for example) can't have badHeapWordVal written
// in the first two words of an object. (For instance , in the case of
// CMS these words hold state used to synchronize between certain
// (concurrent) GC steps and direct allocating mutators.)
// The skip_header_HeapWords() method below, allows us to skip
// over the requisite number of HeapWord's. Note that (for
// generational collectors) this means that those many words are
// skipped in each object, irrespective of the generation in which
// that object lives. The resultant loss of precision seems to be
// harmless and the pain of avoiding that imprecision appears somewhat
// higher than we are prepared to pay for such rudimentary debugging
// support.
void GenCollectedHeap::check_for_non_bad_heap_word_value(HeapWord* addr,
                                                         size_t size) {
  if (CheckMemoryInitialization && ZapUnusedHeapArea) {
    // We are asked to check a size in HeapWords,
    // but the memory is mangled in juint words.
    juint* start = (juint*) (addr + skip_header_HeapWords());
    juint* end   = (juint*) (addr + size);
    for (juint* slot = start; slot < end; slot += 1) {
      assert(*slot == badHeapWordVal,
             "Found non badHeapWordValue in pre-allocation check");
    }
  }
}
#endif

HeapWord* GenCollectedHeap::attempt_allocation(size_t size,
                                               bool is_tlab,
                                               bool first_only) {
  HeapWord* res;
  for (int i = 0; i < _n_gens; i++) {
    if (_gens[i]->should_allocate(size, is_tlab)) {
      res = _gens[i]->allocate(size, is_tlab);
      if (res != NULL) return res;
      else if (first_only) break;
    }
  }
  // Otherwise...
  return NULL;
}

HeapWord* GenCollectedHeap::mem_allocate(size_t size,
                                         bool is_large_noref,
                                         bool is_tlab,
                                         bool* gc_overhead_limit_was_exceeded) {
  return collector_policy()->mem_allocate_work(size,
                                               is_tlab,
                                               gc_overhead_limit_was_exceeded);
}

bool GenCollectedHeap::must_clear_all_soft_refs() {
  return _gc_cause == GCCause::_last_ditch_collection;
}

bool GenCollectedHeap::should_do_concurrent_full_gc(GCCause::Cause cause) {
  return (cause == GCCause::_java_lang_system_gc ||
          cause == GCCause::_gc_locker) &&
         UseConcMarkSweepGC && ExplicitGCInvokesConcurrent;
}

void GenCollectedHeap::do_collection(bool  full,
                                     bool   clear_all_soft_refs,
                                     size_t size,
                                     bool   is_tlab,
                                     int    max_level) {
  bool prepared_for_verification = false;
  ResourceMark rm;
  DEBUG_ONLY(Thread* my_thread = Thread::current();)

  assert(SafepointSynchronize::is_at_safepoint(), "should be at safepoint");
  assert(my_thread->is_VM_thread() ||
         my_thread->is_ConcurrentGC_thread(),
         "incorrect thread type capability");
  assert(Heap_lock->is_locked(), "the requesting thread should have the Heap_lock");
  guarantee(!is_gc_active(), "collection is not reentrant");
  assert(max_level < n_gens(), "sanity check");

  if (GC_locker::check_active_before_gc()) {
    return; // GC is disabled (e.g. JNI GetXXXCritical operation)
  }

  const size_t perm_prev_used = perm_gen()->used();

  if (PrintHeapAtGC) {
    Universe::print_heap_before_gc();
    if (Verbose) {
      gclog_or_tty->print_cr("GC Cause: %s", GCCause::to_string(gc_cause()));
    }
  }

  {
    FlagSetting fl(_is_gc_active, true);

    bool complete = full && (max_level == (n_gens()-1));
    const char* gc_cause_str = "GC ";
    if (complete) {
      GCCause::Cause cause = gc_cause();
      if (cause == GCCause::_java_lang_system_gc) {
        gc_cause_str = "Full GC (System) ";
      } else {
        gc_cause_str = "Full GC ";
      }
    }
    gclog_or_tty->date_stamp(PrintGC && PrintGCDateStamps);
    TraceCPUTime tcpu(PrintGCDetails, true, gclog_or_tty);
    TraceTime t(gc_cause_str, PrintGCDetails, false, gclog_or_tty);

    gc_prologue(complete);
    increment_total_collections(complete);

    size_t gch_prev_used = used();

    int starting_level = 0;
    if (full) {
      // Search for the oldest generation which will collect all younger
      // generations, and start collection loop there.
      for (int i = max_level; i >= 0; i--) {
        if (_gens[i]->full_collects_younger_generations()) {
          starting_level = i;
          break;
        }
      }
    }

    bool must_restore_marks_for_biased_locking = false;

    int max_level_collected = starting_level;
    for (int i = starting_level; i <= max_level; i++) {
      if (_gens[i]->should_collect(full, size, is_tlab)) {
        if (i == n_gens() - 1) {  // a major collection is to happen
<<<<<<< HEAD
          pre_full_gc_dump();    // do any pre full gc dumps
=======
          if (!complete) {
            // The full_collections increment was missed above.
            increment_total_full_collections();
          }
>>>>>>> 93a55bda
        }
        // Timer for individual generations. Last argument is false: no CR
        TraceTime t1(_gens[i]->short_name(), PrintGCDetails, false, gclog_or_tty);
        TraceCollectorStats tcs(_gens[i]->counters());
        TraceMemoryManagerStats tmms(_gens[i]->kind());

        size_t prev_used = _gens[i]->used();
        _gens[i]->stat_record()->invocations++;
        _gens[i]->stat_record()->accumulated_time.start();

        // Must be done anew before each collection because
        // a previous collection will do mangling and will
        // change top of some spaces.
        record_gen_tops_before_GC();

        if (PrintGC && Verbose) {
          gclog_or_tty->print("level=%d invoke=%d size=" SIZE_FORMAT,
                     i,
                     _gens[i]->stat_record()->invocations,
                     size*HeapWordSize);
        }

        if (VerifyBeforeGC && i >= VerifyGCLevel &&
            total_collections() >= VerifyGCStartAt) {
          HandleMark hm;  // Discard invalid handles created during verification
          if (!prepared_for_verification) {
            prepare_for_verify();
            prepared_for_verification = true;
          }
          gclog_or_tty->print(" VerifyBeforeGC:");
          Universe::verify(true);
        }
        COMPILER2_PRESENT(DerivedPointerTable::clear());

        if (!must_restore_marks_for_biased_locking &&
            _gens[i]->performs_in_place_marking()) {
          // We perform this mark word preservation work lazily
          // because it's only at this point that we know whether we
          // absolutely have to do it; we want to avoid doing it for
          // scavenge-only collections where it's unnecessary
          must_restore_marks_for_biased_locking = true;
          BiasedLocking::preserve_marks();
        }

        // Do collection work
        {
          // Note on ref discovery: For what appear to be historical reasons,
          // GCH enables and disabled (by enqueing) refs discovery.
          // In the future this should be moved into the generation's
          // collect method so that ref discovery and enqueueing concerns
          // are local to a generation. The collect method could return
          // an appropriate indication in the case that notification on
          // the ref lock was needed. This will make the treatment of
          // weak refs more uniform (and indeed remove such concerns
          // from GCH). XXX

          HandleMark hm;  // Discard invalid handles created during gc
          save_marks();   // save marks for all gens
          // We want to discover references, but not process them yet.
          // This mode is disabled in process_discovered_references if the
          // generation does some collection work, or in
          // enqueue_discovered_references if the generation returns
          // without doing any work.
          ReferenceProcessor* rp = _gens[i]->ref_processor();
          // If the discovery of ("weak") refs in this generation is
          // atomic wrt other collectors in this configuration, we
          // are guaranteed to have empty discovered ref lists.
          if (rp->discovery_is_atomic()) {
            rp->verify_no_references_recorded();
            rp->enable_discovery();
            rp->setup_policy(clear_all_soft_refs);
          } else {
            // collect() below will enable discovery as appropriate
          }
          _gens[i]->collect(full, clear_all_soft_refs, size, is_tlab);
          if (!rp->enqueuing_is_done()) {
            rp->enqueue_discovered_references();
          } else {
            rp->set_enqueuing_is_done(false);
          }
          rp->verify_no_references_recorded();
        }
        max_level_collected = i;

        // Determine if allocation request was met.
        if (size > 0) {
          if (!is_tlab || _gens[i]->supports_tlab_allocation()) {
            if (size*HeapWordSize <= _gens[i]->unsafe_max_alloc_nogc()) {
              size = 0;
            }
          }
        }

        COMPILER2_PRESENT(DerivedPointerTable::update_pointers());

        _gens[i]->stat_record()->accumulated_time.stop();

        update_gc_stats(i, full);

        if (VerifyAfterGC && i >= VerifyGCLevel &&
            total_collections() >= VerifyGCStartAt) {
          HandleMark hm;  // Discard invalid handles created during verification
          gclog_or_tty->print(" VerifyAfterGC:");
          Universe::verify(false);
        }

        if (PrintGCDetails) {
          gclog_or_tty->print(":");
          _gens[i]->print_heap_change(prev_used);
        }
      }
    }

    // Update "complete" boolean wrt what actually transpired --
    // for instance, a promotion failure could have led to
    // a whole heap collection.
    complete = complete || (max_level_collected == n_gens() - 1);

    if (complete) { // We did a "major" collection
      post_full_gc_dump();   // do any post full gc dumps
    }

    if (PrintGCDetails) {
      print_heap_change(gch_prev_used);

      // Print perm gen info for full GC with PrintGCDetails flag.
      if (complete) {
        print_perm_heap_change(perm_prev_used);
      }
    }

    for (int j = max_level_collected; j >= 0; j -= 1) {
      // Adjust generation sizes.
      _gens[j]->compute_new_size();
    }

    if (complete) {
      // Ask the permanent generation to adjust size for full collections
      perm()->compute_new_size();
      update_full_collections_completed();
    }

    // Track memory usage and detect low memory after GC finishes
    MemoryService::track_memory_usage();

    gc_epilogue(complete);

    if (must_restore_marks_for_biased_locking) {
      BiasedLocking::restore_marks();
    }
  }

  AdaptiveSizePolicy* sp = gen_policy()->size_policy();
  AdaptiveSizePolicyOutput(sp, total_collections());

  if (PrintHeapAtGC) {
    Universe::print_heap_after_gc();
  }

#ifdef TRACESPINNING
  ParallelTaskTerminator::print_termination_counts();
#endif

  if (ExitAfterGCNum > 0 && total_collections() == ExitAfterGCNum) {
    tty->print_cr("Stopping after GC #%d", ExitAfterGCNum);
    vm_exit(-1);
  }
}

HeapWord* GenCollectedHeap::satisfy_failed_allocation(size_t size, bool is_tlab) {
  return collector_policy()->satisfy_failed_allocation(size, is_tlab);
}

void GenCollectedHeap::set_par_threads(int t) {
  SharedHeap::set_par_threads(t);
  _gen_process_strong_tasks->set_par_threads(t);
}

class AssertIsPermClosure: public OopClosure {
public:
  void do_oop(oop* p) {
    assert((*p) == NULL || (*p)->is_perm(), "Referent should be perm.");
  }
  void do_oop(narrowOop* p) { ShouldNotReachHere(); }
};
static AssertIsPermClosure assert_is_perm_closure;

void GenCollectedHeap::
gen_process_strong_roots(int level,
                         bool younger_gens_as_roots,
                         bool collecting_perm_gen,
                         SharedHeap::ScanningOption so,
                         OopsInGenClosure* older_gens,
                         OopsInGenClosure* not_older_gens) {
  // General strong roots.
  SharedHeap::process_strong_roots(collecting_perm_gen, so,
                                   not_older_gens, older_gens);

  if (younger_gens_as_roots) {
    if (!_gen_process_strong_tasks->is_task_claimed(GCH_PS_younger_gens)) {
      for (int i = 0; i < level; i++) {
        not_older_gens->set_generation(_gens[i]);
        _gens[i]->oop_iterate(not_older_gens);
      }
      not_older_gens->reset_generation();
    }
  }
  // When collection is parallel, all threads get to cooperate to do
  // older-gen scanning.
  for (int i = level+1; i < _n_gens; i++) {
    older_gens->set_generation(_gens[i]);
    rem_set()->younger_refs_iterate(_gens[i], older_gens);
    older_gens->reset_generation();
  }

  _gen_process_strong_tasks->all_tasks_completed();
}

void GenCollectedHeap::gen_process_weak_roots(OopClosure* root_closure,
                                              OopClosure* non_root_closure) {
  SharedHeap::process_weak_roots(root_closure, non_root_closure);
  // "Local" "weak" refs
  for (int i = 0; i < _n_gens; i++) {
    _gens[i]->ref_processor()->weak_oops_do(root_closure);
  }
}

#define GCH_SINCE_SAVE_MARKS_ITERATE_DEFN(OopClosureType, nv_suffix)    \
void GenCollectedHeap::                                                 \
oop_since_save_marks_iterate(int level,                                 \
                             OopClosureType* cur,                       \
                             OopClosureType* older) {                   \
  _gens[level]->oop_since_save_marks_iterate##nv_suffix(cur);           \
  for (int i = level+1; i < n_gens(); i++) {                            \
    _gens[i]->oop_since_save_marks_iterate##nv_suffix(older);           \
  }                                                                     \
  perm_gen()->oop_since_save_marks_iterate##nv_suffix(older);           \
}

ALL_SINCE_SAVE_MARKS_CLOSURES(GCH_SINCE_SAVE_MARKS_ITERATE_DEFN)

#undef GCH_SINCE_SAVE_MARKS_ITERATE_DEFN

bool GenCollectedHeap::no_allocs_since_save_marks(int level) {
  for (int i = level; i < _n_gens; i++) {
    if (!_gens[i]->no_allocs_since_save_marks()) return false;
  }
  return perm_gen()->no_allocs_since_save_marks();
}

bool GenCollectedHeap::supports_inline_contig_alloc() const {
  return _gens[0]->supports_inline_contig_alloc();
}

HeapWord** GenCollectedHeap::top_addr() const {
  return _gens[0]->top_addr();
}

HeapWord** GenCollectedHeap::end_addr() const {
  return _gens[0]->end_addr();
}

size_t GenCollectedHeap::unsafe_max_alloc() {
  return _gens[0]->unsafe_max_alloc_nogc();
}

// public collection interfaces

void GenCollectedHeap::collect(GCCause::Cause cause) {
  if (should_do_concurrent_full_gc(cause)) {
#ifndef SERIALGC
    // mostly concurrent full collection
    collect_mostly_concurrent(cause);
#else  // SERIALGC
    ShouldNotReachHere();
#endif // SERIALGC
  } else {
#ifdef ASSERT
    if (cause == GCCause::_scavenge_alot) {
      // minor collection only
      collect(cause, 0);
    } else {
      // Stop-the-world full collection
      collect(cause, n_gens() - 1);
    }
#else
    // Stop-the-world full collection
    collect(cause, n_gens() - 1);
#endif
  }
}

void GenCollectedHeap::collect(GCCause::Cause cause, int max_level) {
  // The caller doesn't have the Heap_lock
  assert(!Heap_lock->owned_by_self(), "this thread should not own the Heap_lock");
  MutexLocker ml(Heap_lock);
  collect_locked(cause, max_level);
}

// This interface assumes that it's being called by the
// vm thread. It collects the heap assuming that the
// heap lock is already held and that we are executing in
// the context of the vm thread.
void GenCollectedHeap::collect_as_vm_thread(GCCause::Cause cause) {
  assert(Thread::current()->is_VM_thread(), "Precondition#1");
  assert(Heap_lock->is_locked(), "Precondition#2");
  GCCauseSetter gcs(this, cause);
  switch (cause) {
    case GCCause::_heap_inspection:
    case GCCause::_heap_dump: {
      HandleMark hm;
      do_full_collection(false,         // don't clear all soft refs
                         n_gens() - 1);
      break;
    }
    default: // XXX FIX ME
      ShouldNotReachHere(); // Unexpected use of this function
  }
}

void GenCollectedHeap::collect_locked(GCCause::Cause cause) {
  // The caller has the Heap_lock
  assert(Heap_lock->owned_by_self(), "this thread should own the Heap_lock");
  collect_locked(cause, n_gens() - 1);
}

// this is the private collection interface
// The Heap_lock is expected to be held on entry.

void GenCollectedHeap::collect_locked(GCCause::Cause cause, int max_level) {
  if (_preloading_shared_classes) {
    warning("\nThe permanent generation is not large enough to preload "
            "requested classes.\nUse -XX:PermSize= to increase the initial "
            "size of the permanent generation.\n");
    vm_exit(2);
  }
  // Read the GC count while holding the Heap_lock
  unsigned int gc_count_before      = total_collections();
  unsigned int full_gc_count_before = total_full_collections();
  {
    MutexUnlocker mu(Heap_lock);  // give up heap lock, execute gets it back
    VM_GenCollectFull op(gc_count_before, full_gc_count_before,
                         cause, max_level);
    VMThread::execute(&op);
  }
}

#ifndef SERIALGC
bool GenCollectedHeap::create_cms_collector() {

  assert(((_gens[1]->kind() == Generation::ConcurrentMarkSweep) ||
         (_gens[1]->kind() == Generation::ASConcurrentMarkSweep)) &&
         _perm_gen->as_gen()->kind() == Generation::ConcurrentMarkSweep,
         "Unexpected generation kinds");
  // Skip two header words in the block content verification
  NOT_PRODUCT(_skip_header_HeapWords = CMSCollector::skip_header_HeapWords();)
  CMSCollector* collector = new CMSCollector(
    (ConcurrentMarkSweepGeneration*)_gens[1],
    (ConcurrentMarkSweepGeneration*)_perm_gen->as_gen(),
    _rem_set->as_CardTableRS(),
    (ConcurrentMarkSweepPolicy*) collector_policy());

  if (collector == NULL || !collector->completed_initialization()) {
    if (collector) {
      delete collector;  // Be nice in embedded situation
    }
    vm_shutdown_during_initialization("Could not create CMS collector");
    return false;
  }
  return true;  // success
}

void GenCollectedHeap::collect_mostly_concurrent(GCCause::Cause cause) {
  assert(!Heap_lock->owned_by_self(), "Should not own Heap_lock");

  MutexLocker ml(Heap_lock);
  // Read the GC counts while holding the Heap_lock
  unsigned int full_gc_count_before = total_full_collections();
  unsigned int gc_count_before      = total_collections();
  {
    MutexUnlocker mu(Heap_lock);
    VM_GenCollectFullConcurrent op(gc_count_before, full_gc_count_before, cause);
    VMThread::execute(&op);
  }
}
#endif // SERIALGC


void GenCollectedHeap::do_full_collection(bool clear_all_soft_refs,
                                          int max_level) {
  int local_max_level;
  if (!incremental_collection_will_fail() &&
      gc_cause() == GCCause::_gc_locker) {
    local_max_level = 0;
  } else {
    local_max_level = max_level;
  }

  do_collection(true                 /* full */,
                clear_all_soft_refs  /* clear_all_soft_refs */,
                0                    /* size */,
                false                /* is_tlab */,
                local_max_level      /* max_level */);
  // Hack XXX FIX ME !!!
  // A scavenge may not have been attempted, or may have
  // been attempted and failed, because the old gen was too full
  if (local_max_level == 0 && gc_cause() == GCCause::_gc_locker &&
      incremental_collection_will_fail()) {
    if (PrintGCDetails) {
      gclog_or_tty->print_cr("GC locker: Trying a full collection "
                             "because scavenge failed");
    }
    // This time allow the old gen to be collected as well
    do_collection(true                 /* full */,
                  clear_all_soft_refs  /* clear_all_soft_refs */,
                  0                    /* size */,
                  false                /* is_tlab */,
                  n_gens() - 1         /* max_level */);
  }
}

// Returns "TRUE" iff "p" points into the allocated area of the heap.
bool GenCollectedHeap::is_in(const void* p) const {
  #ifndef ASSERT
  guarantee(VerifyBeforeGC   ||
            VerifyDuringGC   ||
            VerifyBeforeExit ||
            VerifyAfterGC, "too expensive");
  #endif
  // This might be sped up with a cache of the last generation that
  // answered yes.
  for (int i = 0; i < _n_gens; i++) {
    if (_gens[i]->is_in(p)) return true;
  }
  if (_perm_gen->as_gen()->is_in(p)) return true;
  // Otherwise...
  return false;
}

// Returns "TRUE" iff "p" points into the allocated area of the heap.
bool GenCollectedHeap::is_in_youngest(void* p) {
  return _gens[0]->is_in(p);
}

void GenCollectedHeap::oop_iterate(OopClosure* cl) {
  for (int i = 0; i < _n_gens; i++) {
    _gens[i]->oop_iterate(cl);
  }
}

void GenCollectedHeap::oop_iterate(MemRegion mr, OopClosure* cl) {
  for (int i = 0; i < _n_gens; i++) {
    _gens[i]->oop_iterate(mr, cl);
  }
}

void GenCollectedHeap::object_iterate(ObjectClosure* cl) {
  for (int i = 0; i < _n_gens; i++) {
    _gens[i]->object_iterate(cl);
  }
  perm_gen()->object_iterate(cl);
}

void GenCollectedHeap::safe_object_iterate(ObjectClosure* cl) {
  for (int i = 0; i < _n_gens; i++) {
    _gens[i]->safe_object_iterate(cl);
  }
  perm_gen()->safe_object_iterate(cl);
}

void GenCollectedHeap::object_iterate_since_last_GC(ObjectClosure* cl) {
  for (int i = 0; i < _n_gens; i++) {
    _gens[i]->object_iterate_since_last_GC(cl);
  }
}

Space* GenCollectedHeap::space_containing(const void* addr) const {
  for (int i = 0; i < _n_gens; i++) {
    Space* res = _gens[i]->space_containing(addr);
    if (res != NULL) return res;
  }
  Space* res = perm_gen()->space_containing(addr);
  if (res != NULL) return res;
  // Otherwise...
  assert(false, "Could not find containing space");
  return NULL;
}


HeapWord* GenCollectedHeap::block_start(const void* addr) const {
  assert(is_in_reserved(addr), "block_start of address outside of heap");
  for (int i = 0; i < _n_gens; i++) {
    if (_gens[i]->is_in_reserved(addr)) {
      assert(_gens[i]->is_in(addr),
             "addr should be in allocated part of generation");
      return _gens[i]->block_start(addr);
    }
  }
  if (perm_gen()->is_in_reserved(addr)) {
    assert(perm_gen()->is_in(addr),
           "addr should be in allocated part of perm gen");
    return perm_gen()->block_start(addr);
  }
  assert(false, "Some generation should contain the address");
  return NULL;
}

size_t GenCollectedHeap::block_size(const HeapWord* addr) const {
  assert(is_in_reserved(addr), "block_size of address outside of heap");
  for (int i = 0; i < _n_gens; i++) {
    if (_gens[i]->is_in_reserved(addr)) {
      assert(_gens[i]->is_in(addr),
             "addr should be in allocated part of generation");
      return _gens[i]->block_size(addr);
    }
  }
  if (perm_gen()->is_in_reserved(addr)) {
    assert(perm_gen()->is_in(addr),
           "addr should be in allocated part of perm gen");
    return perm_gen()->block_size(addr);
  }
  assert(false, "Some generation should contain the address");
  return 0;
}

bool GenCollectedHeap::block_is_obj(const HeapWord* addr) const {
  assert(is_in_reserved(addr), "block_is_obj of address outside of heap");
  assert(block_start(addr) == addr, "addr must be a block start");
  for (int i = 0; i < _n_gens; i++) {
    if (_gens[i]->is_in_reserved(addr)) {
      return _gens[i]->block_is_obj(addr);
    }
  }
  if (perm_gen()->is_in_reserved(addr)) {
    return perm_gen()->block_is_obj(addr);
  }
  assert(false, "Some generation should contain the address");
  return false;
}

bool GenCollectedHeap::supports_tlab_allocation() const {
  for (int i = 0; i < _n_gens; i += 1) {
    if (_gens[i]->supports_tlab_allocation()) {
      return true;
    }
  }
  return false;
}

size_t GenCollectedHeap::tlab_capacity(Thread* thr) const {
  size_t result = 0;
  for (int i = 0; i < _n_gens; i += 1) {
    if (_gens[i]->supports_tlab_allocation()) {
      result += _gens[i]->tlab_capacity();
    }
  }
  return result;
}

size_t GenCollectedHeap::unsafe_max_tlab_alloc(Thread* thr) const {
  size_t result = 0;
  for (int i = 0; i < _n_gens; i += 1) {
    if (_gens[i]->supports_tlab_allocation()) {
      result += _gens[i]->unsafe_max_tlab_alloc();
    }
  }
  return result;
}

HeapWord* GenCollectedHeap::allocate_new_tlab(size_t size) {
  bool gc_overhead_limit_was_exceeded;
  HeapWord* result = mem_allocate(size   /* size */,
                                  false  /* is_large_noref */,
                                  true   /* is_tlab */,
                                  &gc_overhead_limit_was_exceeded);
  return result;
}

// Requires "*prev_ptr" to be non-NULL.  Deletes and a block of minimal size
// from the list headed by "*prev_ptr".
static ScratchBlock *removeSmallestScratch(ScratchBlock **prev_ptr) {
  bool first = true;
  size_t min_size = 0;   // "first" makes this conceptually infinite.
  ScratchBlock **smallest_ptr, *smallest;
  ScratchBlock  *cur = *prev_ptr;
  while (cur) {
    assert(*prev_ptr == cur, "just checking");
    if (first || cur->num_words < min_size) {
      smallest_ptr = prev_ptr;
      smallest     = cur;
      min_size     = smallest->num_words;
      first        = false;
    }
    prev_ptr = &cur->next;
    cur     =  cur->next;
  }
  smallest      = *smallest_ptr;
  *smallest_ptr = smallest->next;
  return smallest;
}

// Sort the scratch block list headed by res into decreasing size order,
// and set "res" to the result.
static void sort_scratch_list(ScratchBlock*& list) {
  ScratchBlock* sorted = NULL;
  ScratchBlock* unsorted = list;
  while (unsorted) {
    ScratchBlock *smallest = removeSmallestScratch(&unsorted);
    smallest->next  = sorted;
    sorted          = smallest;
  }
  list = sorted;
}

ScratchBlock* GenCollectedHeap::gather_scratch(Generation* requestor,
                                               size_t max_alloc_words) {
  ScratchBlock* res = NULL;
  for (int i = 0; i < _n_gens; i++) {
    _gens[i]->contribute_scratch(res, requestor, max_alloc_words);
  }
  sort_scratch_list(res);
  return res;
}

void GenCollectedHeap::release_scratch() {
  for (int i = 0; i < _n_gens; i++) {
    _gens[i]->reset_scratch();
  }
}

size_t GenCollectedHeap::large_typearray_limit() {
  return gen_policy()->large_typearray_limit();
}

class GenPrepareForVerifyClosure: public GenCollectedHeap::GenClosure {
  void do_generation(Generation* gen) {
    gen->prepare_for_verify();
  }
};

void GenCollectedHeap::prepare_for_verify() {
  ensure_parsability(false);        // no need to retire TLABs
  GenPrepareForVerifyClosure blk;
  generation_iterate(&blk, false);
  perm_gen()->prepare_for_verify();
}


void GenCollectedHeap::generation_iterate(GenClosure* cl,
                                          bool old_to_young) {
  if (old_to_young) {
    for (int i = _n_gens-1; i >= 0; i--) {
      cl->do_generation(_gens[i]);
    }
  } else {
    for (int i = 0; i < _n_gens; i++) {
      cl->do_generation(_gens[i]);
    }
  }
}

void GenCollectedHeap::space_iterate(SpaceClosure* cl) {
  for (int i = 0; i < _n_gens; i++) {
    _gens[i]->space_iterate(cl, true);
  }
  perm_gen()->space_iterate(cl, true);
}

bool GenCollectedHeap::is_maximal_no_gc() const {
  for (int i = 0; i < _n_gens; i++) {  // skip perm gen
    if (!_gens[i]->is_maximal_no_gc()) {
      return false;
    }
  }
  return true;
}

void GenCollectedHeap::save_marks() {
  for (int i = 0; i < _n_gens; i++) {
    _gens[i]->save_marks();
  }
  perm_gen()->save_marks();
}

void GenCollectedHeap::compute_new_generation_sizes(int collectedGen) {
  for (int i = 0; i <= collectedGen; i++) {
    _gens[i]->compute_new_size();
  }
}

GenCollectedHeap* GenCollectedHeap::heap() {
  assert(_gch != NULL, "Uninitialized access to GenCollectedHeap::heap()");
  assert(_gch->kind() == CollectedHeap::GenCollectedHeap, "not a generational heap");
  return _gch;
}


void GenCollectedHeap::prepare_for_compaction() {
  Generation* scanning_gen = _gens[_n_gens-1];
  // Start by compacting into same gen.
  CompactPoint cp(scanning_gen, NULL, NULL);
  while (scanning_gen != NULL) {
    scanning_gen->prepare_for_compaction(&cp);
    scanning_gen = prev_gen(scanning_gen);
  }
}

GCStats* GenCollectedHeap::gc_stats(int level) const {
  return _gens[level]->gc_stats();
}

void GenCollectedHeap::verify(bool allow_dirty, bool silent, bool option /* ignored */) {
  if (!silent) {
    gclog_or_tty->print("permgen ");
  }
  perm_gen()->verify(allow_dirty);
  for (int i = _n_gens-1; i >= 0; i--) {
    Generation* g = _gens[i];
    if (!silent) {
      gclog_or_tty->print(g->name());
      gclog_or_tty->print(" ");
    }
    g->verify(allow_dirty);
  }
  if (!silent) {
    gclog_or_tty->print("remset ");
  }
  rem_set()->verify();
  if (!silent) {
     gclog_or_tty->print("ref_proc ");
  }
  ReferenceProcessor::verify();
}

void GenCollectedHeap::print() const { print_on(tty); }
void GenCollectedHeap::print_on(outputStream* st) const {
  for (int i = 0; i < _n_gens; i++) {
    _gens[i]->print_on(st);
  }
  perm_gen()->print_on(st);
}

void GenCollectedHeap::gc_threads_do(ThreadClosure* tc) const {
  if (workers() != NULL) {
    workers()->threads_do(tc);
  }
#ifndef SERIALGC
  if (UseConcMarkSweepGC) {
    ConcurrentMarkSweepThread::threads_do(tc);
  }
#endif // SERIALGC
}

void GenCollectedHeap::print_gc_threads_on(outputStream* st) const {
#ifndef SERIALGC
  if (UseParNewGC) {
    workers()->print_worker_threads_on(st);
  }
  if (UseConcMarkSweepGC) {
    ConcurrentMarkSweepThread::print_all_on(st);
  }
#endif // SERIALGC
}

void GenCollectedHeap::print_tracing_info() const {
  if (TraceGen0Time) {
    get_gen(0)->print_summary_info();
  }
  if (TraceGen1Time) {
    get_gen(1)->print_summary_info();
  }
}

void GenCollectedHeap::print_heap_change(size_t prev_used) const {
  if (PrintGCDetails && Verbose) {
    gclog_or_tty->print(" "  SIZE_FORMAT
                        "->" SIZE_FORMAT
                        "("  SIZE_FORMAT ")",
                        prev_used, used(), capacity());
  } else {
    gclog_or_tty->print(" "  SIZE_FORMAT "K"
                        "->" SIZE_FORMAT "K"
                        "("  SIZE_FORMAT "K)",
                        prev_used / K, used() / K, capacity() / K);
  }
}

//New method to print perm gen info with PrintGCDetails flag
void GenCollectedHeap::print_perm_heap_change(size_t perm_prev_used) const {
  gclog_or_tty->print(", [%s :", perm_gen()->short_name());
  perm_gen()->print_heap_change(perm_prev_used);
  gclog_or_tty->print("]");
}

class GenGCPrologueClosure: public GenCollectedHeap::GenClosure {
 private:
  bool _full;
 public:
  void do_generation(Generation* gen) {
    gen->gc_prologue(_full);
  }
  GenGCPrologueClosure(bool full) : _full(full) {};
};

void GenCollectedHeap::gc_prologue(bool full) {
  assert(InlineCacheBuffer::is_empty(), "should have cleaned up ICBuffer");

  always_do_update_barrier = false;
  // Fill TLAB's and such
  CollectedHeap::accumulate_statistics_all_tlabs();
  ensure_parsability(true);   // retire TLABs

  // Call allocation profiler
  AllocationProfiler::iterate_since_last_gc();
  // Walk generations
  GenGCPrologueClosure blk(full);
  generation_iterate(&blk, false);  // not old-to-young.
  perm_gen()->gc_prologue(full);
};

class GenGCEpilogueClosure: public GenCollectedHeap::GenClosure {
 private:
  bool _full;
 public:
  void do_generation(Generation* gen) {
    gen->gc_epilogue(_full);
  }
  GenGCEpilogueClosure(bool full) : _full(full) {};
};

void GenCollectedHeap::gc_epilogue(bool full) {
  // Remember if a partial collection of the heap failed, and
  // we did a complete collection.
  if (full && incremental_collection_will_fail()) {
    set_last_incremental_collection_failed();
  } else {
    clear_last_incremental_collection_failed();
  }
  // Clear the flag, if set; the generation gc_epilogues will set the
  // flag again if the condition persists despite the collection.
  clear_incremental_collection_will_fail();

#ifdef COMPILER2
  assert(DerivedPointerTable::is_empty(), "derived pointer present");
  size_t actual_gap = pointer_delta((HeapWord*) (max_uintx-3), *(end_addr()));
  guarantee(actual_gap > (size_t)FastAllocateSizeLimit, "inline allocation wraps");
#endif /* COMPILER2 */

  resize_all_tlabs();

  GenGCEpilogueClosure blk(full);
  generation_iterate(&blk, false);  // not old-to-young.
  perm_gen()->gc_epilogue(full);

  always_do_update_barrier = UseConcMarkSweepGC;
};

#ifndef PRODUCT
class GenGCSaveTopsBeforeGCClosure: public GenCollectedHeap::GenClosure {
 private:
 public:
  void do_generation(Generation* gen) {
    gen->record_spaces_top();
  }
};

void GenCollectedHeap::record_gen_tops_before_GC() {
  if (ZapUnusedHeapArea) {
    GenGCSaveTopsBeforeGCClosure blk;
    generation_iterate(&blk, false);  // not old-to-young.
    perm_gen()->record_spaces_top();
  }
}
#endif  // not PRODUCT

class GenEnsureParsabilityClosure: public GenCollectedHeap::GenClosure {
 public:
  void do_generation(Generation* gen) {
    gen->ensure_parsability();
  }
};

void GenCollectedHeap::ensure_parsability(bool retire_tlabs) {
  CollectedHeap::ensure_parsability(retire_tlabs);
  GenEnsureParsabilityClosure ep_cl;
  generation_iterate(&ep_cl, false);
  perm_gen()->ensure_parsability();
}

oop GenCollectedHeap::handle_failed_promotion(Generation* gen,
                                              oop obj,
                                              size_t obj_size) {
  assert(obj_size == (size_t)obj->size(), "bad obj_size passed in");
  HeapWord* result = NULL;

  // First give each higher generation a chance to allocate the promoted object.
  Generation* allocator = next_gen(gen);
  if (allocator != NULL) {
    do {
      result = allocator->allocate(obj_size, false);
    } while (result == NULL && (allocator = next_gen(allocator)) != NULL);
  }

  if (result == NULL) {
    // Then give gen and higher generations a chance to expand and allocate the
    // object.
    do {
      result = gen->expand_and_allocate(obj_size, false);
    } while (result == NULL && (gen = next_gen(gen)) != NULL);
  }

  if (result != NULL) {
    Copy::aligned_disjoint_words((HeapWord*)obj, result, obj_size);
  }
  return oop(result);
}

class GenTimeOfLastGCClosure: public GenCollectedHeap::GenClosure {
  jlong _time;   // in ms
  jlong _now;    // in ms

 public:
  GenTimeOfLastGCClosure(jlong now) : _time(now), _now(now) { }

  jlong time() { return _time; }

  void do_generation(Generation* gen) {
    _time = MIN2(_time, gen->time_of_last_gc(_now));
  }
};

jlong GenCollectedHeap::millis_since_last_gc() {
  jlong now = os::javaTimeMillis();
  GenTimeOfLastGCClosure tolgc_cl(now);
  // iterate over generations getting the oldest
  // time that a generation was collected
  generation_iterate(&tolgc_cl, false);
  tolgc_cl.do_generation(perm_gen());
  // XXX Despite the assert above, since javaTimeMillis()
  // doesnot guarantee monotonically increasing return
  // values (note, i didn't say "strictly monotonic"),
  // we need to guard against getting back a time
  // later than now. This should be fixed by basing
  // on someting like gethrtime() which guarantees
  // monotonicity. Note that cond_wait() is susceptible
  // to a similar problem, because its interface is
  // based on absolute time in the form of the
  // system time's notion of UCT. See also 4506635
  // for yet another problem of similar nature. XXX
  jlong retVal = now - tolgc_cl.time();
  if (retVal < 0) {
    NOT_PRODUCT(warning("time warp: %d", retVal);)
    return 0;
  }
  return retVal;
}<|MERGE_RESOLUTION|>--- conflicted
+++ resolved
@@ -482,14 +482,11 @@
     for (int i = starting_level; i <= max_level; i++) {
       if (_gens[i]->should_collect(full, size, is_tlab)) {
         if (i == n_gens() - 1) {  // a major collection is to happen
-<<<<<<< HEAD
-          pre_full_gc_dump();    // do any pre full gc dumps
-=======
           if (!complete) {
             // The full_collections increment was missed above.
             increment_total_full_collections();
           }
->>>>>>> 93a55bda
+          pre_full_gc_dump();    // do any pre full gc dumps
         }
         // Timer for individual generations. Last argument is false: no CR
         TraceTime t1(_gens[i]->short_name(), PrintGCDetails, false, gclog_or_tty);
