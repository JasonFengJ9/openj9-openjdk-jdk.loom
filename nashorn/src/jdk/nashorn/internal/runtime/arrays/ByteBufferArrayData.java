/*
 * Copyright (c) 2014, Oracle and/or its affiliates. All rights reserved.
 * DO NOT ALTER OR REMOVE COPYRIGHT NOTICES OR THIS FILE HEADER.
 *
 * This code is free software; you can redistribute it and/or modify it
 * under the terms of the GNU General Public License version 2 only, as
 * published by the Free Software Foundation.  Oracle designates this
 * particular file as subject to the "Classpath" exception as provided
 * by Oracle in the LICENSE file that accompanied this code.
 *
 * This code is distributed in the hope that it will be useful, but WITHOUT
 * ANY WARRANTY; without even the implied warranty of MERCHANTABILITY or
 * FITNESS FOR A PARTICULAR PURPOSE.  See the GNU General Public License
 * version 2 for more details (a copy is included in the LICENSE file that
 * accompanied this code).
 *
 * You should have received a copy of the GNU General Public License version
 * 2 along with this work; if not, write to the Free Software Foundation,
 * Inc., 51 Franklin St, Fifth Floor, Boston, MA 02110-1301 USA.
 *
 * Please contact Oracle, 500 Oracle Parkway, Redwood Shores, CA 94065 USA
 * or visit www.oracle.com if you need additional information or have any
 * questions.
 */
package jdk.nashorn.internal.runtime.arrays;

import static jdk.nashorn.internal.runtime.ECMAErrors.typeError;

import java.nio.ByteBuffer;
import jdk.nashorn.internal.objects.Global;
import jdk.nashorn.internal.runtime.PropertyDescriptor;
import jdk.nashorn.internal.runtime.ScriptRuntime;

/**
 * Implementation of {@link ArrayData} that wraps a nio ByteBuffer
 */
final class ByteBufferArrayData extends ArrayData {
    private final ByteBuffer buf;

    ByteBufferArrayData(final int length) {
        super(length);
        this.buf = ByteBuffer.allocateDirect(length);
    }

    /**
     * Constructor
     *
     * @param buf ByteBuffer to create array data with.
     */
    ByteBufferArrayData(final ByteBuffer buf) {
        super(buf.capacity());
        this.buf = buf;
    }

    /**
     * Returns property descriptor for element at a given index
     *
     * @param global the global object
     * @param index  the index
     *
     * @return property descriptor for element
     */
    @Override
<<<<<<< HEAD
    public PropertyDescriptor getDescriptor(final GlobalObject global, final int index) {
=======
    public PropertyDescriptor getDescriptor(final Global global, final int index) {
>>>>>>> f8cb0705
        // make the index properties not configurable
        return global.newDataDescriptor(getObject(index), false, true, true);
    }

    @Override
    public ArrayData copy() {
        throw unsupported("copy");
    }

    @Override
    public Object[] asObjectArray() {
        throw unsupported("asObjectArray");
    }

    @Override
    public void setLength(final long length) {
        throw new UnsupportedOperationException("setLength");
    }

    @Override
    public void shiftLeft(int by) {
        throw unsupported("shiftLeft");
    }

    @Override
    public ArrayData shiftRight(int by) {
        throw unsupported("shiftRight");
    }

    @Override
    public ArrayData ensure(long safeIndex) {
        if (safeIndex < buf.capacity()) {
            return this;
        }

        throw unsupported("ensure");
    }

    @Override
    public ArrayData shrink(long newLength) {
        throw unsupported("shrink");
    }

    @Override
    public ArrayData set(int index, Object value, boolean strict) {
        if (value instanceof Number) {
            buf.put(index, ((Number)value).byteValue());
            return this;
        }

        throw typeError("not.a.number", ScriptRuntime.safeToString(value));
    }

    @Override
    public ArrayData set(int index, int value, boolean strict) {
        buf.put(index, (byte)value);
        return this;
    }

    @Override
    public ArrayData set(int index, long value, boolean strict) {
        buf.put(index, (byte)value);
        return this;
    }

    @Override
    public ArrayData set(int index, double value, boolean strict) {
        buf.put(index, (byte)value);
        return this;
    }

    @Override
    public int getInt(int index) {
        return 0x0ff & buf.get(index);
    }

    @Override
    public long getLong(int index) {
        return 0x0ff & buf.get(index);
    }

    @Override
    public double getDouble(int index) {
        return 0x0ff & buf.get(index);
    }

    @Override
    public Object getObject(int index) {
        return (int)(0x0ff & buf.get(index));
    }

    @Override
    public boolean has(int index) {
        return index > -1 && index < buf.capacity();
    }

    @Override
    public boolean canDelete(final int index, final boolean strict) {
        return false;
    }

    @Override
    public boolean canDelete(final long fromIndex, final long toIndex, final boolean strict) {
        return false;
    }

    @Override
    public ArrayData delete(int index) {
        throw unsupported("delete");
    }

    @Override
    public ArrayData delete(long fromIndex, long toIndex) {
        throw unsupported("delete");
    }

    @Override
    public ArrayData push(final boolean strict, final Object... items) {
        throw unsupported("push");
    }

    @Override
    public Object pop() {
        throw unsupported("pop");
    }

    @Override
    public ArrayData slice(long from, long to) {
        throw unsupported("slice");
    }

    @Override
    public ArrayData convert(final Class<?> type) {
        throw unsupported("convert");
    }

    private static UnsupportedOperationException unsupported(final String method) {
        return new UnsupportedOperationException(method);
    }
}<|MERGE_RESOLUTION|>--- conflicted
+++ resolved
@@ -61,11 +61,7 @@
      * @return property descriptor for element
      */
     @Override
-<<<<<<< HEAD
-    public PropertyDescriptor getDescriptor(final GlobalObject global, final int index) {
-=======
     public PropertyDescriptor getDescriptor(final Global global, final int index) {
->>>>>>> f8cb0705
         // make the index properties not configurable
         return global.newDataDescriptor(getObject(index), false, true, true);
     }
