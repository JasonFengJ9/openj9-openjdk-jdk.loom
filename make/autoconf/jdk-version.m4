--- conflicted
+++ resolved
@@ -111,8 +111,6 @@
     # Only set PRODUCT_SUFFIX if '--with-product-suffix' was used and is not empty.
     # Otherwise we will use the value from "version-numbers" included above.
     PRODUCT_SUFFIX="$with_product_suffix"
-<<<<<<< HEAD
-=======
   fi
 
   # Setup username (for use in adhoc version strings etc)
@@ -123,8 +121,8 @@
   else
     # Outer [ ] to quote m4.
     [ USERNAME=`$ECHO "$USER" | $TR -d -c '[a-z][A-Z][0-9]'` ]
->>>>>>> 939446dc
-  fi
+  fi
+  AC_SUBST(USERNAME)
 
   # Set the JDK RC name
   AC_ARG_WITH(jdk-rc-name, [AS_HELP_STRING([--with-jdk-rc-name],
