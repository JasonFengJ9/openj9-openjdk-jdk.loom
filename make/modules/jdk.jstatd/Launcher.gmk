#
# Copyright (c) 2011, 2021, Oracle and/or its affiliates. All rights reserved.
# DO NOT ALTER OR REMOVE COPYRIGHT NOTICES OR THIS FILE HEADER.
#
# This code is free software; you can redistribute it and/or modify it
# under the terms of the GNU General Public License version 2 only, as
# published by the Free Software Foundation.  Oracle designates this
# particular file as subject to the "Classpath" exception as provided
# by Oracle in the LICENSE file that accompanied this code.
#
# This code is distributed in the hope that it will be useful, but WITHOUT
# ANY WARRANTY; without even the implied warranty of MERCHANTABILITY or
# FITNESS FOR A PARTICULAR PURPOSE.  See the GNU General Public License
# version 2 for more details (a copy is included in the LICENSE file that
# accompanied this code).
#
# You should have received a copy of the GNU General Public License version
# 2 along with this work; if not, write to the Free Software Foundation,
# Inc., 51 Franklin St, Fifth Floor, Boston, MA 02110-1301 USA.
#
# Please contact Oracle, 500 Oracle Parkway, Redwood Shores, CA 94065 USA
# or visit www.oracle.com if you need additional information or have any
# questions.
#

# ===========================================================================
# (c) Copyright IBM Corp. 2020, 2020 All Rights Reserved
# ===========================================================================

include LauncherCommon.gmk

$(eval $(call SetupBuildLauncher, jstatd, \
    MAIN_CLASS := sun.tools.jstatd.Jstatd, \
<<<<<<< HEAD
))

# Hook to include the corresponding custom file, if present.
$(eval $(call IncludeCustomExtension, modules/jdk.jstatd/Launcher-post.gmk))
=======
    JAVA_ARGS := -Djava.security.manager=allow, \
))
>>>>>>> 62b2506a
<|MERGE_RESOLUTION|>--- conflicted
+++ resolved
@@ -31,12 +31,8 @@
 
 $(eval $(call SetupBuildLauncher, jstatd, \
     MAIN_CLASS := sun.tools.jstatd.Jstatd, \
-<<<<<<< HEAD
+    JAVA_ARGS := -Djava.security.manager=allow, \
 ))
 
 # Hook to include the corresponding custom file, if present.
-$(eval $(call IncludeCustomExtension, modules/jdk.jstatd/Launcher-post.gmk))
-=======
-    JAVA_ARGS := -Djava.security.manager=allow, \
-))
->>>>>>> 62b2506a
+$(eval $(call IncludeCustomExtension, modules/jdk.jstatd/Launcher-post.gmk))