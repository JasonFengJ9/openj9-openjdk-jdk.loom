--- conflicted
+++ resolved
@@ -1,9 +1,5 @@
 /*
-<<<<<<< HEAD
- * Copyright (c) 2021, Oracle and/or its affiliates. All rights reserved.
-=======
  * Copyright (c) 2019, 2021, Oracle and/or its affiliates. All rights reserved.
->>>>>>> 3aae26d4
  * DO NOT ALTER OR REMOVE COPYRIGHT NOTICES OR THIS FILE HEADER.
  *
  * This code is free software; you can redistribute it and/or modify it
@@ -35,26 +31,6 @@
 static jvmtiEnv* jvmti = NULL;
 static jthread* threads = NULL;
 static jsize threads_count = 0;
-<<<<<<< HEAD
-
-=======
-static std::atomic<bool> is_exited_from_suspend;
-
-#define LOG(...) \
-  do { \
-    printf(__VA_ARGS__); \
-    printf("\n"); \
-    fflush(stdout); \
-  } while (0)
-
-static void
-check_jvmti_status(JNIEnv* jni, jvmtiError err, const char* msg) {
-  if (err != JVMTI_ERROR_NONE) {
-    LOG("check_jvmti_status: JVMTI function returned error: %d", err);
-    jni->FatalError(msg);
-  }
-}
->>>>>>> 3aae26d4
 
 JNIEXPORT void JNICALL
 Java_SuspendWithCurrentThread_registerTestedThreads(JNIEnv *jni, jclass cls, jobjectArray threadsArr) {
@@ -85,7 +61,7 @@
 
   LOG("suspendTestedThreads: before JVMTI SuspendThreadList\n");
   err = jvmti->SuspendThreadList(threads_count, threads, results);
-  is_exited_from_suspend.store(true);
+  // is_exited_from_suspend.store(true); // TODO SERGUEI
   check_jvmti_status(jni, err, "suspendTestedThreads: error in JVMTI SuspendThreadList");
 
   LOG("suspendTestedThreads: check and print SuspendThreadList results:\n");
@@ -101,7 +77,6 @@
 
 JNIEXPORT jboolean JNICALL
 Java_SuspendWithCurrentThread_checkTestedThreadsSuspended(JNIEnv *jni, jclass cls) {
-<<<<<<< HEAD
   LOG("checkTestedThreadsSuspended: started\n");
 
   for (int i = 0; i < threads_count; i++) {
@@ -116,25 +91,12 @@
         break;
       }
       millisleep(10);
-=======
-  LOG("checkTestedThreadsSuspended: started");
-
-  for (int i = 0; i < threads_count; i++) {
-    jint state = 0;
-    jvmtiError err = jvmti->GetThreadState(threads[i], &state);
-    check_jvmti_status(jni, err, "checkTestedThreadsSuspended: error in GetThreadState");
-
-    if ((state & JVMTI_THREAD_STATE_SUSPENDED) == 0) {
-      LOG("thread #%d has not been suspended yet: "
-             "#   state: (%#x)", i, (int)state);
-      return JNI_FALSE;
->>>>>>> 3aae26d4
     }
   }
-  if (is_exited_from_suspend.load()) {
-    LOG("Thread didn't stop in self suspend.");
-    return JNI_FALSE;
-  }
+  // if (is_exited_from_suspend.load()) { // TODO SERGUEI
+  //   LOG("Thread didn't stop in self suspend.");
+  //   return JNI_FALSE;
+  // }
   LOG("checkTestedThreadsSuspended: finished\n");
   return JNI_TRUE;
 }
@@ -169,12 +131,7 @@
 Java_SuspendWithCurrentThread_releaseTestedThreadsInfo(JNIEnv *jni, jclass cls) {
   jvmtiError err;
 
-<<<<<<< HEAD
   LOG("\nreleaseTestedThreadsInfo: started\n");
-=======
-  LOG("\nreleaseTestedThreadsInfo: started");
-
->>>>>>> 3aae26d4
   for (int i = 0; i < threads_count; i++) {
     if (threads[i] != NULL) {
       jni->DeleteGlobalRef(threads[i]);
@@ -191,13 +148,8 @@
 
 JNIEXPORT jint JNICALL
 Agent_OnLoad(JavaVM *jvm, char *options, void *reserved) {
-<<<<<<< HEAD
   LOG("\nAgent_OnLoad started\n");
 
-=======
-  LOG("\nAgent_OnLoad started");
-  is_exited_from_suspend.store(false);
->>>>>>> 3aae26d4
   // create JVMTI environment
   if (jvm->GetEnv((void **) (&jvmti), JVMTI_VERSION) != JNI_OK) {
     return JNI_ERR;
