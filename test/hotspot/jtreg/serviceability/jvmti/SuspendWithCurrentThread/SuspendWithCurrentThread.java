/*
 * Copyright (c) 2019, 2021, Oracle and/or its affiliates. All rights reserved.
 * DO NOT ALTER OR REMOVE COPYRIGHT NOTICES OR THIS FILE HEADER.
 *
 * This code is free software; you can redistribute it and/or modify it
 * under the terms of the GNU General Public License version 2 only, as
 * published by the Free Software Foundation.
 *
 * This code is distributed in the hope that it will be useful, but WITHOUT
 * ANY WARRANTY; without even the implied warranty of MERCHANTABILITY or
 * FITNESS FOR A PARTICULAR PURPOSE.  See the GNU General Public License
 * version 2 for more details (a copy is included in the LICENSE file that
 * accompanied this code).
 *
 * You should have received a copy of the GNU General Public License version
 * 2 along with this work; if not, write to the Free Software Foundation,
 * Inc., 51 Franklin St, Fifth Floor, Boston, MA 02110-1301 USA.
 *
 * Please contact Oracle, 500 Oracle Parkway, Redwood Shores, CA 94065 USA
 * or visit www.oracle.com if you need additional information or have any
 * questions.
 */

/*
 * @test
 * @bug 8231595
 * @summary [TEST] develop a test case for SuspendThreadList including current thread
 * @requires vm.jvmti
 * @library /test/lib
 * @compile SuspendWithCurrentThread.java
 * @run main/othervm/native -agentlib:SuspendWithCurrentThread SuspendWithCurrentThread SuspenderIndex=first
 * @run main/othervm/native -agentlib:SuspendWithCurrentThread SuspendWithCurrentThread SuspenderIndex=last
 */

import java.io.PrintStream;

public class SuspendWithCurrentThread {
    private static final String AGENT_LIB = "SuspendWithCurrentThread";
    private static final String SUSPENDER_OPT = "SuspenderIndex=";
    private static final int THREADS_COUNT = 10;

    private static void log(String msg) { System.out.println(msg); }

    private static native void    registerTestedThreads(Thread[] threads);
    private static native boolean checkTestedThreadsSuspended();
    private static native void    resumeTestedThreads();
    private static native void    releaseTestedThreadsInfo();

    // The suspender thread index defines the thread which has to suspend
    // the tested threads including itself with the JVMTI SuspendThreadList
    private static int suspenderIndex;

    public static void main(String args[]) throws Exception {
        try {
            System.loadLibrary(AGENT_LIB);
            log("Loaded library: " + AGENT_LIB);
        } catch (UnsatisfiedLinkError ule) {
            log("Failed to load library: " + AGENT_LIB);
            log("java.library.path: " + System.getProperty("java.library.path"));
            throw ule;
        }
        if (args.length != 1) {
            throw new RuntimeException("Main: wrong arguments count: " + args.length + ", expected: 1");
        }
        String arg = args[0];
        if (arg.equals(SUSPENDER_OPT + "first")) {
            suspenderIndex = 0;
        } else if (arg.equals(SUSPENDER_OPT + "last")) {
            suspenderIndex = THREADS_COUNT - 1;
        } else {
            throw new RuntimeException("Main: wrong argument: " + arg + ", expected: SuspenderIndex={first|last}");
        }
        log("Main: suspenderIndex: " + suspenderIndex);

        SuspendWithCurrentThread test = new SuspendWithCurrentThread();
        test.run();
    }

    private ThreadToSuspend[] startTestedThreads(int threads_count) throws RuntimeException  {
        ThreadToSuspend[]threads = new ThreadToSuspend[threads_count];

        // create tested threads
        for (int i = 0; i < threads.length; i++) {
            threads[i] = new ThreadToSuspend("ThreadToSuspend#" + i,
                                             i == suspenderIndex // isSuspender
                                            );
        }
        log("Main: starting tested threads");
        for (int i = 0; i < threads.length; i++) {
            threads[i].start();
            if (!threads[i].checkReady()) {
                throw new RuntimeException("Main: unable to prepare tested thread: " + threads[i]);
            }
        }
        log("Main: tested threads started");

        registerTestedThreads(threads);
        return threads;
    }

    private boolean checkSuspendedStatus() throws RuntimeException  {
        log("Main: checking all tested threads have been suspended");
        return checkTestedThreadsSuspended();
    }

    /* The test does the following steps:
     *  - main thread starts several (THREADS_COUNT) ThreadToSuspend tested threads
     *  - main thread waits for threads to be ready with the thread.checkReady()
     *  - main thread registers tested threads within the native agent library
     *    with the native method registerTestedThreads()
     *  - main thread triggers the suspender tested thread with the
     *    ThreadToSuspend.setAllThreadsReady() to suspend tested threads
     *  - suspender thread suspends tested threads including itself with the native
     *    method suspendTestedThreads() (uses the JVMTI SuspendThreadList function)
     *  - main thread checks tested threads suspended status with the native method
     *    checkSuspendedStatus(); the tested threads are expected to have suspended status
     *  - main thread resumes tested threads with the native method resumeTestedThreads()
     *  - main thread releases tested threads with the native method releaseTestedThreads()
     *  - main thread triggers the tested threads to finish with the thread.letFinish()
     */
    private void run() throws Exception {
        ThreadToSuspend[] threads = null; // tested threads

        log("Main: started");
        try {
            threads = startTestedThreads(THREADS_COUNT);

            log("Main: trigger " + threads[suspenderIndex].getName() +
                " to suspend all tested threads including itself");
            ThreadToSuspend.setAllThreadsReady();

            while (!checkSuspendedStatus()) {
                Thread.sleep(10);
            }

            log("Main: resuming all tested threads");
            resumeTestedThreads();
        } finally {
            // let threads to finish
            for (int i = 0; i < threads.length; i++) {
                threads[i].letFinish();
            }
            log("Main: tested threads finished");
        }

        // wait for threads to finish
        log("Main: joining tested threads");
        try {
            for (int i = 0; i < threads.length; i++) {
                threads[i].join();
            }
            log("Main: tested thread joined");
        } catch (InterruptedException e) {
            throw new RuntimeException(e);
        }
        log("Main: releasing tested threads native info");
        releaseTestedThreadsInfo();

        log("Main: finished");
    }
}

/* =================================================================== */

// tested threads
class ThreadToSuspend extends Thread {
    private static void log(String msg) { System.out.println(msg); }

    private static native void suspendTestedThreads();
    private static volatile boolean allThreadsReady = false;

    public static void setAllThreadsReady() {
        allThreadsReady = true;
    }

    private volatile boolean threadReady = false;
    private volatile boolean shouldFinish = false;
    private boolean isSuspender = false;

    // make thread with specific name
    public ThreadToSuspend(String name, boolean isSuspender) {
        super(name);
        this.isSuspender = isSuspender;
    }

    // run thread continuously
    public void run() {
        boolean needSuspend = true;
<<<<<<< HEAD

=======
>>>>>>> 3aae26d4
        threadReady = true;

        // run in a loop
        while (!shouldFinish) {
            if (isSuspender && needSuspend && allThreadsReady) {
                log(getName() + ": before suspending all tested threads including myself");
                needSuspend = false;
                suspendTestedThreads();
                log(getName() + ": after suspending all tested threads including myself");
            }
        }
    }

    // check if thread is ready
    public boolean checkReady() {
        try {
            while (!threadReady) {
                sleep(1);
            }
        } catch (InterruptedException e) {
            throw new RuntimeException("checkReady: sleep was interrupted\n\t" + e);
        }
        return threadReady;
    }

    // let thread to finish
    public void letFinish() {
        shouldFinish = true;
    }
}<|MERGE_RESOLUTION|>--- conflicted
+++ resolved
@@ -186,10 +186,6 @@
     // run thread continuously
     public void run() {
         boolean needSuspend = true;
-<<<<<<< HEAD
-
-=======
->>>>>>> 3aae26d4
         threadReady = true;
 
         // run in a loop
