--- conflicted
+++ resolved
@@ -215,13 +215,8 @@
                                 runFinDiagThread = true;
                         else if (args[i].equals("-Df"))
                                 runFinDiagThread = true;
-<<<<<<< HEAD
                         else if (args[i].equals("-v"))
-                                useVirtualThreads = true;
-                        else if (args[i].equals("-s"))
-                                seed = Long.parseLong(args[++i]);
-=======
->>>>>>> f29a9468
+                            useVirtualThreads = true;
                         else if (args[i].equals("-t"))
                                 numberOfThreads = Integer.parseInt(args[++i]);
                         else if (args[i].equals("-it"))
