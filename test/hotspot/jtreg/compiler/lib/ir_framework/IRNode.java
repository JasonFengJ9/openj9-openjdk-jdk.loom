/*
 * Copyright (c) 2021, 2022, Oracle and/or its affiliates. All rights reserved.
 * DO NOT ALTER OR REMOVE COPYRIGHT NOTICES OR THIS FILE HEADER.
 *
 * This code is free software; you can redistribute it and/or modify it
 * under the terms of the GNU General Public License version 2 only, as
 * published by the Free Software Foundation.
 *
 * This code is distributed in the hope that it will be useful, but WITHOUT
 * ANY WARRANTY; without even the implied warranty of MERCHANTABILITY or
 * FITNESS FOR A PARTICULAR PURPOSE.  See the GNU General Public License
 * version 2 for more details (a copy is included in the LICENSE file that
 * accompanied this code).
 *
 * You should have received a copy of the GNU General Public License version
 * 2 along with this work; if not, write to the Free Software Foundation,
 * Inc., 51 Franklin St, Fifth Floor, Boston, MA 02110-1301 USA.
 *
 * Please contact Oracle, 500 Oracle Parkway, Redwood Shores, CA 94065 USA
 * or visit www.oracle.com if you need additional information or have any
 * questions.
 */

package compiler.lib.ir_framework;

import compiler.lib.ir_framework.driver.IRMatcher;
import compiler.lib.ir_framework.shared.*;
import jdk.test.lib.Platform;
import sun.hotspot.WhiteBox;

import java.util.ArrayList;
import java.util.List;

/**
 * This class provides default regex strings that can be used in {@link IR @IR} annotations to specify IR constraints.
 * <p>
 * There are two types of default regexes:
 * <ul>
 *     <li><p>Standalone regexes: Use them directly.</li>
 *     <li><p>Composite regexes: Their names contain "{@code _OF}" and expect another string in a list in
 *            {@link IR#failOn()} and {@link IR#counts()}. They cannot be use as standalone regex and will result in a
 *            {@link TestFormatException} when doing so.</li>
 * </ul>
 *
 * @see IR
 */
public class IRNode {
    private static final String START = "(\\d+(\\s){2}(";
    private static final String MID = ".*)+(\\s){2}===.*";
    private static final String END = ")";
    private static final String COMPOSITE_PREFIX = "#PRE#"; // Prefix for regexes that require an additional user-defined string.
    private static final String IS_REPLACED = "#IS_REPLACED#"; // Is replaced by an additional user-defined string.
    private static final String STORE_OF_CLASS_POSTFIX = "(:|\\+)\\S* \\*" + END;
    private static final String LOAD_OF_CLASS_POSTFIX = "(:|\\+)\\S* \\*" + END;

    public static final String ALLOC = "(.*precise .*\\R((.*(?i:mov|xorl|nop|spill).*|\\s*|.*LGHI.*)\\R)*.*(?i:call,static).*wrapper for: _new_instance_Java" + END;
    public static final String ALLOC_OF = COMPOSITE_PREFIX + "(.*precise .*" + IS_REPLACED + ":.*\\R((.*(?i:mov|xorl|nop|spill).*|\\s*|.*LGHI.*)\\R)*.*(?i:call,static).*wrapper for: _new_instance_Java" + END;
    public static final String ALLOC_ARRAY = "(.*precise \\[.*\\R((.*(?i:mov|xor|nop|spill).*|\\s*|.*LGHI.*)\\R)*.*(?i:call,static).*wrapper for: _new_array_Java" + END;
    public static final String ALLOC_ARRAY_OF = COMPOSITE_PREFIX + "(.*precise \\[.*" + IS_REPLACED + ":.*\\R((.*(?i:mov|xorl|nop|spill).*|\\s*|.*LGHI.*)\\R)*.*(?i:call,static).*wrapper for: _new_array_Java" + END;

    public static final String CHECKCAST_ARRAY = "(((?i:cmp|CLFI|CLR).*precise \\[.*:|.*(?i:mov|or).*precise \\[.*:.*\\R.*(cmp|CMP|CLR))" + END;
    public static final String CHECKCAST_ARRAY_OF = COMPOSITE_PREFIX + "(((?i:cmp|CLFI|CLR).*precise \\[.*" + IS_REPLACED + ":|.*(?i:mov|or).*precise \\[.*" + IS_REPLACED + ":.*\\R.*(cmp|CMP|CLR))" + END;
    // Does not work on s390 (a rule containing this regex will be skipped on s390).
    public static final String CHECKCAST_ARRAYCOPY = "(.*((?i:call_leaf_nofp,runtime)|CALL,\\s?runtime leaf nofp|BCTRL.*.leaf call).*checkcast_arraycopy.*" + END;

    public static final String FIELD_ACCESS = "(.*Field: *" + END;

    public static final String STORE = START + "Store(B|C|S|I|L|F|D|P|N)" + MID + END;
    public static final String STORE_B = START + "StoreB" + MID + END; // Store to boolean is also mapped to byte
    public static final String STORE_C = START + "StoreC" + MID + END;
    public static final String STORE_I = START + "StoreI" + MID + END; // Store to short is also mapped to int
    public static final String STORE_L = START + "StoreL" + MID + END;
    public static final String STORE_F = START + "StoreF" + MID + END;
    public static final String STORE_D = START + "StoreD" + MID + END;
    public static final String STORE_P = START + "StoreP" + MID + END;
    public static final String STORE_N = START + "StoreN" + MID + END;
    public static final String STORE_VECTOR = START + "StoreVector" + MID + END;
    public static final String STORE_OF_CLASS = COMPOSITE_PREFIX + START + "Store(B|C|S|I|L|F|D|P|N)" + MID + "@\\S*" + IS_REPLACED + STORE_OF_CLASS_POSTFIX;
    public static final String STORE_B_OF_CLASS = COMPOSITE_PREFIX + START + "StoreB" + MID + "@\\S*" + IS_REPLACED + STORE_OF_CLASS_POSTFIX;
    public static final String STORE_C_OF_CLASS = COMPOSITE_PREFIX + START + "StoreC" + MID + "@\\S*" + IS_REPLACED + STORE_OF_CLASS_POSTFIX;
    public static final String STORE_I_OF_CLASS = COMPOSITE_PREFIX + START + "StoreI" + MID + "@\\S*" + IS_REPLACED + STORE_OF_CLASS_POSTFIX;
    public static final String STORE_L_OF_CLASS = COMPOSITE_PREFIX + START + "StoreL" + MID + "@\\S*" + IS_REPLACED + STORE_OF_CLASS_POSTFIX;
    public static final String STORE_F_OF_CLASS = COMPOSITE_PREFIX + START + "StoreF" + MID + "@\\S*" + IS_REPLACED + STORE_OF_CLASS_POSTFIX;
    public static final String STORE_D_OF_CLASS = COMPOSITE_PREFIX + START + "StoreD" + MID + "@\\S*" + IS_REPLACED + STORE_OF_CLASS_POSTFIX;
    public static final String STORE_P_OF_CLASS = COMPOSITE_PREFIX + START + "StoreP" + MID + "@\\S*" + IS_REPLACED + STORE_OF_CLASS_POSTFIX;
    public static final String STORE_N_OF_CLASS = COMPOSITE_PREFIX + START + "StoreN" + MID + "@\\S*" + IS_REPLACED + STORE_OF_CLASS_POSTFIX;
    public static final String STORE_OF_FIELD = COMPOSITE_PREFIX + START + "Store(B|C|S|I|L|F|D|P|N)" + MID + "@.*name=" + IS_REPLACED + ",.*" + END;

    public static final String LOAD = START + "Load(B|UB|S|US|I|L|F|D|P|N)" + MID + END;
    public static final String LOAD_B = START + "LoadB" + MID + END;
    public static final String LOAD_UB = START + "LoadUB" + MID + END; // Load from boolean
    public static final String LOAD_S = START + "LoadS" + MID + END;
    public static final String LOAD_US = START + "LoadUS" + MID + END; // Load from char
    public static final String LOAD_I = START + "LoadI" + MID + END;
    public static final String LOAD_L = START + "LoadL" + MID + END;
    public static final String LOAD_F = START + "LoadF" + MID + END;
    public static final String LOAD_D = START + "LoadD" + MID + END;
    public static final String LOAD_P = START + "LoadP" + MID + END;
    public static final String LOAD_N = START + "LoadN" + MID + END;
    public static final String LOAD_VECTOR = START + "LoadVector" + MID + END;
    public static final String LOAD_OF_CLASS = COMPOSITE_PREFIX + START + "Load(B|UB|S|US|I|L|F|D|P|N)" + MID + "@\\S*"+  IS_REPLACED + LOAD_OF_CLASS_POSTFIX;
    public static final String LOAD_B_OF_CLASS = COMPOSITE_PREFIX + START + "LoadB" + MID + "@\\S*" + IS_REPLACED + LOAD_OF_CLASS_POSTFIX;
    public static final String LOAD_UB_OF_CLASS = COMPOSITE_PREFIX + START + "LoadUB" + MID + "@\\S*" + IS_REPLACED + LOAD_OF_CLASS_POSTFIX;
    public static final String LOAD_S_OF_CLASS = COMPOSITE_PREFIX + START + "LoadS" + MID + "@\\S*" + IS_REPLACED + LOAD_OF_CLASS_POSTFIX;
    public static final String LOAD_US_OF_CLASS = COMPOSITE_PREFIX + START + "LoadUS" + MID + "@\\S*" + IS_REPLACED + LOAD_OF_CLASS_POSTFIX;
    public static final String LOAD_I_OF_CLASS = COMPOSITE_PREFIX + START + "LoadI" + MID + "@\\S*" + IS_REPLACED + LOAD_OF_CLASS_POSTFIX;
    public static final String LOAD_L_OF_CLASS = COMPOSITE_PREFIX + START + "LoadL" + MID + "@\\S*" + IS_REPLACED + LOAD_OF_CLASS_POSTFIX;
    public static final String LOAD_F_OF_CLASS = COMPOSITE_PREFIX + START + "LoadF" + MID + "@\\S*" + IS_REPLACED + LOAD_OF_CLASS_POSTFIX;
    public static final String LOAD_D_OF_CLASS = COMPOSITE_PREFIX + START + "LoadD" + MID + "@\\S*" + IS_REPLACED + LOAD_OF_CLASS_POSTFIX;
    public static final String LOAD_P_OF_CLASS = COMPOSITE_PREFIX + START + "LoadP" + MID + "@\\S*" + IS_REPLACED + LOAD_OF_CLASS_POSTFIX;
    public static final String LOAD_N_OF_CLASS = COMPOSITE_PREFIX + START + "LoadN" + MID + "@\\S*" + IS_REPLACED + LOAD_OF_CLASS_POSTFIX;
    public static final String LOAD_OF_FIELD = COMPOSITE_PREFIX + START + "Load(B|C|S|I|L|F|D|P|N)" + MID + "@.*name=" + IS_REPLACED + ",.*" + END;
    public static final String LOAD_KLASS  = START + "LoadK" + MID + END;

    public static final String LOOP   = START + "Loop" + MID + END;
    public static final String COUNTEDLOOP = START + "CountedLoop\\b" + MID + END;
    public static final String COUNTEDLOOP_MAIN = START + "CountedLoop\\b" + MID + "main" + END;
    public static final String IF = START + "If\\b" + MID + END;

    public static final String CALL = START + "Call.*Java" + MID + END;
    public static final String CALL_OF_METHOD = COMPOSITE_PREFIX + START + "Call.*Java" + MID + IS_REPLACED + " " +  END;
    public static final String DYNAMIC_CALL_OF_METHOD = COMPOSITE_PREFIX + START + "CallDynamicJava" + MID + IS_REPLACED + " " + END;
    public static final String STATIC_CALL_OF_METHOD = COMPOSITE_PREFIX + START + "CallStaticJava" + MID + IS_REPLACED + " " +  END;
    public static final String TRAP = START + "CallStaticJava" + MID + "uncommon_trap.*reason" + END;
    public static final String PREDICATE_TRAP = START + "CallStaticJava" + MID + "uncommon_trap.*predicate" + END;
    public static final String UNSTABLE_IF_TRAP = START + "CallStaticJava" + MID + "uncommon_trap.*unstable_if" + END;
    public static final String CLASS_CHECK_TRAP = START + "CallStaticJava" + MID + "uncommon_trap.*class_check" + END;
    public static final String NULL_CHECK_TRAP = START + "CallStaticJava" + MID + "uncommon_trap.*null_check" + END;
    public static final String NULL_ASSERT_TRAP = START + "CallStaticJava" + MID + "uncommon_trap.*null_assert" + END;
    public static final String RANGE_CHECK_TRAP = START + "CallStaticJava" + MID + "uncommon_trap.*range_check" + END;
    public static final String UNHANDLED_TRAP = START + "CallStaticJava" + MID + "uncommon_trap.*unhandled" + END;
    public static final String INTRINSIC_TRAP = START + "CallStaticJava" + MID + "uncommon_trap.*intrinsic" + END;
    // Does not work for VM builds without JVMCI like x86_32 (a rule containing this regex will be skipped without having JVMCI built).
    public static final String INTRINSIC_OR_TYPE_CHECKED_INLINING_TRAP = START + "CallStaticJava" + MID + "uncommon_trap.*intrinsic_or_type_checked_inlining" + END;

    public static final String SCOPE_OBJECT = "(.*# ScObj.*" + END;
    public static final String MEMBAR = START + "MemBar" + MID + END;

    public static final String ABS_I = START + "AbsI" + MID + END;
    public static final String ABS_L = START + "AbsL" + MID + END;
    public static final String ABS_F = START + "AbsF" + MID + END;
    public static final String ABS_D = START + "AbsD" + MID + END;
    public static final String AND_I = START + "AndI" + MID + END;
    public static final String AND_L = START + "AndL" + MID + END;
    public static final String XOR_I = START + "XorI" + MID + END;
    public static final String XOR_L = START + "XorL" + MID + END;
    public static final String LSHIFT_I = START + "LShiftI" + MID + END;
    public static final String LSHIFT_L = START + "LShiftL" + MID + END;
    public static final String ADD_I = START + "AddI" + MID + END;
    public static final String ADD_L = START + "AddL" + MID + END;
    public static final String ADD_VD = START + "AddVD" + MID + END;
    public static final String SUB_I = START + "SubI" + MID + END;
    public static final String SUB_L = START + "SubL" + MID + END;
    public static final String SUB_F = START + "SubF" + MID + END;
    public static final String SUB_D = START + "SubD" + MID + END;
    public static final String MUL_I = START + "MulI" + MID + END;
    public static final String MUL_L = START + "MulL" + MID + END;
    public static final String CONV_I2L = START + "ConvI2L" + MID + END;

    public static final String VECTOR_CAST_B2X = START + "VectorCastB2X" + MID + END;
    public static final String VECTOR_CAST_S2X = START + "VectorCastS2X" + MID + END;
    public static final String VECTOR_CAST_I2X = START + "VectorCastI2X" + MID + END;
    public static final String VECTOR_CAST_L2X = START + "VectorCastL2X" + MID + END;
    public static final String VECTOR_CAST_F2X = START + "VectorCastF2X" + MID + END;
    public static final String VECTOR_CAST_D2X = START + "VectorCastD2X" + MID + END;
<<<<<<< HEAD
=======
    public static final String VECTOR_UCAST_B2X = START + "VectorUCastB2X" + MID + END;
    public static final String VECTOR_UCAST_S2X = START + "VectorUCastS2X" + MID + END;
    public static final String VECTOR_UCAST_I2X = START + "VectorUCastI2X" + MID + END;
>>>>>>> 939446dc
    public static final String VECTOR_REINTERPRET = START + "VectorReinterpret" + MID + END;

    /**
     * Called by {@link IRMatcher} to merge special composite nodes together with additional user-defined input.
     */
    public static List<String> mergeNodes(String[] nodes) {
        List<String> mergedNodes = new ArrayList<>();
        for (int i = 0; i < nodes.length; i += 2) {
            String node = nodes[i];
            if (node.startsWith(COMPOSITE_PREFIX)) {
                if (i + 1 == nodes.length) {
                    reportMissingCompositeValue(node, i);
                }
                // Replace placeholder with user defined string.
                node = node.substring(COMPOSITE_PREFIX.length()).replaceAll(IS_REPLACED, nodes[i + 1]);
            } else {
                i--; // No composite node, do not increment by 2.
            }
            mergedNodes.add(node);
        }
        return mergedNodes;
    }

    /**
     * Is default regex supported on current platform, used VM build, etc.?
     * Throws a {@link CheckedTestFrameworkException} if the default regex is unsupported.
     */
    public static void checkDefaultRegexSupported(String node) throws CheckedTestFrameworkException {
        switch (node) {
            case INTRINSIC_OR_TYPE_CHECKED_INLINING_TRAP -> {
                if (!WhiteBox.getWhiteBox().isJVMCISupportedByGC()) {
                    throw new CheckedTestFrameworkException("INTRINSIC_OR_TYPE_CHECKED_INLINING_TRAP is unsupported in builds without JVMCI.");
                }
            }
            case CHECKCAST_ARRAYCOPY -> {
                if (Platform.isS390x()) {
                    throw new CheckedTestFrameworkException("CHECKCAST_ARRAYCOPY is unsupported on s390.");
                }
            }
            // default: do nothing -> default regex is supported
        }
    }

    /**
     * Mapping from string variable value to string variable name for better error reporting.
     */
    private static void reportMissingCompositeValue(String node, int i) {
        String varName = switch (node) {
            case ALLOC_OF -> "ALLOC_OF";
            case ALLOC_ARRAY_OF -> "ALLOC_ARRAY_OF";
            case CHECKCAST_ARRAY_OF -> "CHECKCAST_ARRAY_OF";
            case STORE_OF_CLASS -> "STORE_OF_CLASS";
            case STORE_B_OF_CLASS -> "STORE_B_OF_CLASS";
            case STORE_C_OF_CLASS -> "STORE_C_OF_CLASS";
            case STORE_D_OF_CLASS -> "STORE_D_OF_CLASS";
            case STORE_F_OF_CLASS -> "STORE_F_OF_CLASS";
            case STORE_I_OF_CLASS -> "STORE_I_OF_CLASS";
            case STORE_L_OF_CLASS -> "STORE_L_OF_CLASS";
            case STORE_N_OF_CLASS -> "STORE_N_OF_CLASS";
            case STORE_P_OF_CLASS -> "STORE_P_OF_CLASS";
            case STORE_OF_FIELD -> "STORE_OF_FIELD";
            case LOAD_OF_CLASS -> "LOAD_OF_CLASS";
            case LOAD_B_OF_CLASS -> "LOAD_B_OF_CLASS";
            case LOAD_UB_OF_CLASS -> "LOAD_UB_OF_CLASS";
            case LOAD_D_OF_CLASS -> "LOAD_D_OF_CLASS";
            case LOAD_F_OF_CLASS -> "LOAD_F_OF_CLASS";
            case LOAD_I_OF_CLASS -> "LOAD_I_OF_CLASS";
            case LOAD_L_OF_CLASS -> "LOAD_L_OF_CLASS";
            case LOAD_N_OF_CLASS -> "LOAD_N_OF_CLASS";
            case LOAD_P_OF_CLASS -> "LOAD_P_OF_CLASS";
            case LOAD_S_OF_CLASS -> "LOAD_S_OF_CLASS";
            case LOAD_US_OF_CLASS -> "LOAD_US_OF_CLASS";
            case LOAD_OF_FIELD -> "LOAD_OF_FIELD";
            default -> throw new TestFrameworkException("Missing variable mapping for " + node);
        };
        TestFormat.fail("Must provide additional value at index " + (i + 1) + " right after " + varName);
    }
}<|MERGE_RESOLUTION|>--- conflicted
+++ resolved
@@ -163,12 +163,9 @@
     public static final String VECTOR_CAST_L2X = START + "VectorCastL2X" + MID + END;
     public static final String VECTOR_CAST_F2X = START + "VectorCastF2X" + MID + END;
     public static final String VECTOR_CAST_D2X = START + "VectorCastD2X" + MID + END;
-<<<<<<< HEAD
-=======
     public static final String VECTOR_UCAST_B2X = START + "VectorUCastB2X" + MID + END;
     public static final String VECTOR_UCAST_S2X = START + "VectorUCastS2X" + MID + END;
     public static final String VECTOR_UCAST_I2X = START + "VectorUCastI2X" + MID + END;
->>>>>>> 939446dc
     public static final String VECTOR_REINTERPRET = START + "VectorReinterpret" + MID + END;
 
     /**
