/*
 * Copyright (c) 2016, 2021, Oracle and/or its affiliates. All rights reserved.
 * DO NOT ALTER OR REMOVE COPYRIGHT NOTICES OR THIS FILE HEADER.
 *
 * This code is free software; you can redistribute it and/or modify it
 * under the terms of the GNU General Public License version 2 only, as
 * published by the Free Software Foundation.
 *
 * This code is distributed in the hope that it will be useful, but WITHOUT
 * ANY WARRANTY; without even the implied warranty of MERCHANTABILITY or
 * FITNESS FOR A PARTICULAR PURPOSE.  See the GNU General Public License
 * version 2 for more details (a copy is included in the LICENSE file that
 * accompanied this code).
 *
 * You should have received a copy of the GNU General Public License version
 * 2 along with this work; if not, write to the Free Software Foundation,
 * Inc., 51 Franklin St, Fifth Floor, Boston, MA 02110-1301 USA.
 *
 * Please contact Oracle, 500 Oracle Parkway, Redwood Shores, CA 94065 USA
 * or visit www.oracle.com if you need additional information or have any
 * questions.
 */

#include "precompiled.hpp"
#include "memory/allocation.hpp"
#include "memory/resourceArea.hpp"
#include "runtime/os.hpp"
#include "runtime/thread.hpp"
#include "services/memTracker.hpp"
#include "utilities/globalDefinitions.hpp"
#include "utilities/macros.hpp"
#include "utilities/ostream.hpp"
#include "utilities/align.hpp"
#include "unittest.hpp"

static size_t small_page_size() {
  return os::vm_page_size();
}

static size_t large_page_size() {
  const size_t large_page_size_example = 4 * M;
  return os::page_size_for_region_aligned(large_page_size_example, 1);
}

TEST_VM(os, page_size_for_region) {
  size_t large_page_example = 4 * M;
  size_t large_page = os::page_size_for_region_aligned(large_page_example, 1);

  size_t small_page = os::vm_page_size();
  if (large_page > small_page) {
    size_t num_small_in_large = large_page / small_page;
    size_t page = os::page_size_for_region_aligned(large_page, num_small_in_large);
    ASSERT_EQ(page, small_page) << "Did not get a small page";
  }
}

TEST_VM(os, page_size_for_region_aligned) {
  if (UseLargePages) {
    const size_t small_page = small_page_size();
    const size_t large_page = large_page_size();

    if (large_page > small_page) {
      size_t num_small_pages_in_large = large_page / small_page;
      size_t page = os::page_size_for_region_aligned(large_page, num_small_pages_in_large);

      ASSERT_EQ(page, small_page);
    }
  }
}

TEST_VM(os, page_size_for_region_alignment) {
  if (UseLargePages) {
    const size_t small_page = small_page_size();
    const size_t large_page = large_page_size();
    if (large_page > small_page) {
      const size_t unaligned_region = large_page + 17;
      size_t page = os::page_size_for_region_aligned(unaligned_region, 1);
      ASSERT_EQ(page, small_page);

      const size_t num_pages = 5;
      const size_t aligned_region = large_page * num_pages;
      page = os::page_size_for_region_aligned(aligned_region, num_pages);
      ASSERT_EQ(page, large_page);
    }
  }
}

TEST_VM(os, page_size_for_region_unaligned) {
  if (UseLargePages) {
    // Given exact page size, should return that page size.
    for (size_t s = os::page_sizes().largest(); s != 0; s = os::page_sizes().next_smaller(s)) {
      size_t actual = os::page_size_for_region_unaligned(s, 1);
      ASSERT_EQ(s, actual);
    }

    // Given slightly larger size than a page size, return the page size.
    for (size_t s = os::page_sizes().largest(); s != 0; s = os::page_sizes().next_smaller(s)) {
      size_t actual = os::page_size_for_region_unaligned(s + 17, 1);
      ASSERT_EQ(s, actual);
    }

    // Given a slightly smaller size than a page size,
    // return the next smaller page size.
    for (size_t s = os::page_sizes().largest(); s != 0; s = os::page_sizes().next_smaller(s)) {
      const size_t expected = os::page_sizes().next_smaller(s);
      if (expected != 0) {
        size_t actual = os::page_size_for_region_unaligned(s - 17, 1);
        ASSERT_EQ(actual, expected);
      }
    }

    // Return small page size for values less than a small page.
    size_t small_page = os::page_sizes().smallest();
    size_t actual = os::page_size_for_region_unaligned(small_page - 17, 1);
    ASSERT_EQ(small_page, actual);
  }
}

TEST(os, test_random) {
  const double m = 2147483647;
  double mean = 0.0, variance = 0.0, t;
  const int reps = 10000;
  unsigned int seed = 1;

  // tty->print_cr("seed %ld for %ld repeats...", seed, reps);
  int num;
  for (int k = 0; k < reps; k++) {
    // Use next_random so the calculation is stateless.
    num = seed = os::next_random(seed);
    double u = (double)num / m;
    ASSERT_TRUE(u >= 0.0 && u <= 1.0) << "bad random number!";

    // calculate mean and variance of the random sequence
    mean += u;
    variance += (u*u);
  }
  mean /= reps;
  variance /= (reps - 1);

  ASSERT_EQ(num, 1043618065) << "bad seed";
  // tty->print_cr("mean of the 1st 10000 numbers: %f", mean);
  int intmean = mean*100;
  ASSERT_EQ(intmean, 50);
  // tty->print_cr("variance of the 1st 10000 numbers: %f", variance);
  int intvariance = variance*100;
  ASSERT_EQ(intvariance, 33);
  const double eps = 0.0001;
  t = fabsd(mean - 0.5018);
  ASSERT_LT(t, eps) << "bad mean";
  t = (variance - 0.3355) < 0.0 ? -(variance - 0.3355) : variance - 0.3355;
  ASSERT_LT(t, eps) << "bad variance";
}

#ifdef ASSERT
TEST_VM_ASSERT_MSG(os, page_size_for_region_with_zero_min_pages,
                   "assert.min_pages > 0. failed: sanity") {
  size_t region_size = 16 * os::vm_page_size();
  os::page_size_for_region_aligned(region_size, 0); // should assert
}
#endif

static void do_test_print_hex_dump(address addr, size_t len, int unitsize, const char* expected) {
  char buf[256];
  buf[0] = '\0';
  stringStream ss(buf, sizeof(buf));
  os::print_hex_dump(&ss, addr, addr + len, unitsize);
//  tty->print_cr("expected: %s", expected);
//  tty->print_cr("result: %s", buf);
  ASSERT_NE(strstr(buf, expected), (char*)NULL);
}

TEST_VM(os, test_print_hex_dump) {
  const char* pattern [4] = {
#ifdef VM_LITTLE_ENDIAN
    "00 01 02 03 04 05 06 07",
    "0100 0302 0504 0706",
    "03020100 07060504",
    "0706050403020100"
#else
    "00 01 02 03 04 05 06 07",
    "0001 0203 0405 0607",
    "00010203 04050607",
    "0001020304050607"
#endif
  };

  const char* pattern_not_readable [4] = {
    "?? ?? ?? ?? ?? ?? ?? ??",
    "???? ???? ???? ????",
    "???????? ????????",
    "????????????????"
  };

  // On AIX, zero page is readable.
  address unreadable =
#ifdef AIX
    (address) 0xFFFFFFFFFFFF0000ULL;
#else
    (address) 0
#endif
    ;

  ResourceMark rm;
  char buf[64];
  stringStream ss(buf, sizeof(buf));
  outputStream* out = &ss;
//  outputStream* out = tty; // enable for printout

  // Test dumping unreadable memory
  // Exclude test for Windows for now, since it needs SEH handling to work which cannot be
  // guaranteed when we call directly into VM code. (see JDK-8220220)
#ifndef _WIN32
  do_test_print_hex_dump(unreadable, 100, 1, pattern_not_readable[0]);
  do_test_print_hex_dump(unreadable, 100, 2, pattern_not_readable[1]);
  do_test_print_hex_dump(unreadable, 100, 4, pattern_not_readable[2]);
  do_test_print_hex_dump(unreadable, 100, 8, pattern_not_readable[3]);
#endif

  // Test dumping readable memory
  address arr = (address)os::malloc(100, mtInternal);
  for (int c = 0; c < 100; c++) {
    arr[c] = c;
  }

  // properly aligned
  do_test_print_hex_dump(arr, 100, 1, pattern[0]);
  do_test_print_hex_dump(arr, 100, 2, pattern[1]);
  do_test_print_hex_dump(arr, 100, 4, pattern[2]);
  do_test_print_hex_dump(arr, 100, 8, pattern[3]);

  // Not properly aligned. Should automatically down-align by unitsize
  do_test_print_hex_dump(arr + 1, 100, 2, pattern[1]);
  do_test_print_hex_dump(arr + 1, 100, 4, pattern[2]);
  do_test_print_hex_dump(arr + 1, 100, 8, pattern[3]);

  os::free(arr);
}

//////////////////////////////////////////////////////////////////////////////
// Test os::vsnprintf and friends.

static void check_snprintf_result(int expected, size_t limit, int actual, bool expect_count) {
  if (expect_count || ((size_t)expected < limit)) {
    ASSERT_EQ(expected, actual);
  } else {
    ASSERT_GT(0, actual);
  }
}

// PrintFn is expected to be int (*)(char*, size_t, const char*, ...).
// But jio_snprintf is a C-linkage function with that signature, which
// has a different type on some platforms (like Solaris).
template<typename PrintFn>
static void test_snprintf(PrintFn pf, bool expect_count) {
  const char expected[] = "abcdefghijklmnopqrstuvwxyz";
  const int expected_len = sizeof(expected) - 1;
  const size_t padding_size = 10;
  char buffer[2 * (sizeof(expected) + padding_size)];
  char check_buffer[sizeof(buffer)];
  const char check_char = '1';  // Something not in expected.
  memset(check_buffer, check_char, sizeof(check_buffer));
  const size_t sizes_to_test[] = {
    sizeof(buffer) - padding_size,       // Fits, with plenty of space to spare.
    sizeof(buffer)/2,                    // Fits, with space to spare.
    sizeof(buffer)/4,                    // Doesn't fit.
    sizeof(expected) + padding_size + 1, // Fits, with a little room to spare
    sizeof(expected) + padding_size,     // Fits exactly.
    sizeof(expected) + padding_size - 1, // Doesn't quite fit.
    2,                                   // One char + terminating NUL.
    1,                                   // Only space for terminating NUL.
    0 };                                 // No space at all.
  for (unsigned i = 0; i < ARRAY_SIZE(sizes_to_test); ++i) {
    memset(buffer, check_char, sizeof(buffer)); // To catch stray writes.
    size_t test_size = sizes_to_test[i];
    ResourceMark rm;
    stringStream s;
    s.print("test_size: " SIZE_FORMAT, test_size);
    SCOPED_TRACE(s.as_string());
    size_t prefix_size = padding_size;
    guarantee(test_size <= (sizeof(buffer) - prefix_size), "invariant");
    size_t write_size = MIN2(sizeof(expected), test_size);
    size_t suffix_size = sizeof(buffer) - prefix_size - write_size;
    char* write_start = buffer + prefix_size;
    char* write_end = write_start + write_size;

    int result = pf(write_start, test_size, "%s", expected);

    check_snprintf_result(expected_len, test_size, result, expect_count);

    // Verify expected output.
    if (test_size > 0) {
      ASSERT_EQ(0, strncmp(write_start, expected, write_size - 1));
      // Verify terminating NUL of output.
      ASSERT_EQ('\0', write_start[write_size - 1]);
    } else {
      guarantee(test_size == 0, "invariant");
      guarantee(write_size == 0, "invariant");
      guarantee(prefix_size + suffix_size == sizeof(buffer), "invariant");
      guarantee(write_start == write_end, "invariant");
    }

    // Verify no scribbling on prefix or suffix.
    ASSERT_EQ(0, strncmp(buffer, check_buffer, prefix_size));
    ASSERT_EQ(0, strncmp(write_end, check_buffer, suffix_size));
  }

  // Special case of 0-length buffer with empty (except for terminator) output.
  check_snprintf_result(0, 0, pf(NULL, 0, "%s", ""), expect_count);
  check_snprintf_result(0, 0, pf(NULL, 0, ""), expect_count);
}

// This is probably equivalent to os::snprintf, but we're being
// explicit about what we're testing here.
static int vsnprintf_wrapper(char* buf, size_t len, const char* fmt, ...) {
  va_list args;
  va_start(args, fmt);
  int result = os::vsnprintf(buf, len, fmt, args);
  va_end(args);
  return result;
}

TEST_VM(os, vsnprintf) {
  test_snprintf(vsnprintf_wrapper, true);
}

TEST_VM(os, snprintf) {
  test_snprintf(os::snprintf, true);
}

// These are declared in jvm.h; test here, with related functions.
extern "C" {
int jio_vsnprintf(char*, size_t, const char*, va_list);
int jio_snprintf(char*, size_t, const char*, ...);
}

// This is probably equivalent to jio_snprintf, but we're being
// explicit about what we're testing here.
static int jio_vsnprintf_wrapper(char* buf, size_t len, const char* fmt, ...) {
  va_list args;
  va_start(args, fmt);
  int result = jio_vsnprintf(buf, len, fmt, args);
  va_end(args);
  return result;
}

TEST_VM(os, jio_vsnprintf) {
  test_snprintf(jio_vsnprintf_wrapper, false);
}

TEST_VM(os, jio_snprintf) {
  test_snprintf(jio_snprintf, false);
}

#ifdef __APPLE__
// Not all macOS versions can use os::reserve_memory (i.e. anon_mmap) API
// to reserve executable memory, so before attempting to use it,
// we need to verify that we can do so by asking for a tiny executable
// memory chunk.
static inline bool can_reserve_executable_memory(void) {
  bool executable = true;
  size_t len = 128;
  char* p = os::reserve_memory(len, executable);
  bool exec_supported = (p != NULL);
  if (exec_supported) {
    os::release_memory(p, len);
  }
  return exec_supported;
}
#endif

// Test that os::release_memory() can deal with areas containing multiple mappings.
#define PRINT_MAPPINGS(s) { tty->print_cr("%s", s); os::print_memory_mappings((char*)p, total_range_len, tty); }
//#define PRINT_MAPPINGS

#ifndef _AIX // JDK-8257041
// Reserve an area consisting of multiple mappings
//  (from multiple calls to os::reserve_memory)
static address reserve_multiple(int num_stripes, size_t stripe_len) {
  assert(is_aligned(stripe_len, os::vm_allocation_granularity()), "Sanity");

#ifdef __APPLE__
  // Workaround: try reserving executable memory to figure out
  // if such operation is supported on this macOS version
  const bool exec_supported = can_reserve_executable_memory();
#endif

  size_t total_range_len = num_stripes * stripe_len;
  // Reserve a large contiguous area to get the address space...
  address p = (address)os::reserve_memory(total_range_len);
  EXPECT_NE(p, (address)NULL);
  // .. release it...
  EXPECT_TRUE(os::release_memory((char*)p, total_range_len));
  // ... re-reserve in the same spot multiple areas...
  for (int stripe = 0; stripe < num_stripes; stripe++) {
    address q = p + (stripe * stripe_len);
    // Commit, alternatingly with or without exec permission,
    //  to prevent kernel from folding these mappings.
#ifdef __APPLE__
    const bool executable = exec_supported ? (stripe % 2 == 0) : false;
#else
    const bool executable = stripe % 2 == 0;
#endif
    q = (address)os::attempt_reserve_memory_at((char*)q, stripe_len, executable);
    EXPECT_NE(q, (address)NULL);
    EXPECT_TRUE(os::commit_memory((char*)q, stripe_len, executable));
  }
  return p;
}
#endif // !AIX

// Reserve an area with a single call to os::reserve_memory,
//  with multiple committed and uncommitted regions
static address reserve_one_commit_multiple(int num_stripes, size_t stripe_len) {
  assert(is_aligned(stripe_len, os::vm_allocation_granularity()), "Sanity");
  size_t total_range_len = num_stripes * stripe_len;
  address p = (address)os::reserve_memory(total_range_len);
  EXPECT_NE(p, (address)NULL);
  for (int stripe = 0; stripe < num_stripes; stripe++) {
    address q = p + (stripe * stripe_len);
    if (stripe % 2 == 0) {
      EXPECT_TRUE(os::commit_memory((char*)q, stripe_len, false));
    }
  }
  return p;
}

#ifdef _WIN32
// Release a range allocated with reserve_multiple carefully, to not trip mapping
// asserts on Windows in os::release_memory()
static void carefully_release_multiple(address start, int num_stripes, size_t stripe_len) {
  for (int stripe = 0; stripe < num_stripes; stripe++) {
    address q = start + (stripe * stripe_len);
    EXPECT_TRUE(os::release_memory((char*)q, stripe_len));
  }
}
struct NUMASwitcher {
  const bool _b;
  NUMASwitcher(bool v): _b(UseNUMAInterleaving) { UseNUMAInterleaving = v; }
  ~NUMASwitcher() { UseNUMAInterleaving = _b; }
};
#endif

#ifndef _AIX // JDK-8257041
<<<<<<< HEAD
  TEST_VM(os, release_multi_mappings) {
=======
TEST_VM(os, release_multi_mappings) {
>>>>>>> 939446dc

  // With NMT enabled, this will trigger JDK-8263464. For now disable the test if NMT=on.
  if (MemTracker::tracking_level() > NMT_off) {
    return;
  }

  // Test that we can release an area created with multiple reservation calls
  // What we do:
  // A) we reserve 6 small segments (stripes) adjacent to each other. We commit
  //    them with alternating permissions to prevent the kernel from folding them into
  //    a single segment.
  //    -stripe-stripe-stripe-stripe-stripe-stripe-
  // B) we release the middle four stripes with a single os::release_memory call. This
  //    tests that os::release_memory indeed works across multiple segments created with
  //    multiple os::reserve calls.
  //    -stripe-___________________________-stripe-
  // C) Into the now vacated address range between the first and the last stripe, we
  //    re-reserve a new memory range. We expect this to work as a proof that the address
  //    range was really released by the single release call (B).
  //
  // Note that this is inherently racy. Between (B) and (C), some other thread may have
  //  reserved something into the hole in the meantime. Therefore we keep that range small and
  //  entrenched between the first and last stripe, which reduces the chance of some concurrent
  //  thread grabbing that memory.

  const size_t stripe_len = os::vm_allocation_granularity();
  const int num_stripes = 6;
  const size_t total_range_len = stripe_len * num_stripes;

  // reserve address space...
  address p = reserve_multiple(num_stripes, stripe_len);
  ASSERT_NE(p, (address)NULL);
  PRINT_MAPPINGS("A");

  // .. release the middle stripes...
  address p_middle_stripes = p + stripe_len;
  const size_t middle_stripe_len = (num_stripes - 2) * stripe_len;
  {
    // On Windows, temporarily switch on UseNUMAInterleaving to allow release_memory to release
    //  multiple mappings in one go (otherwise we assert, which we test too, see death test below).
    WINDOWS_ONLY(NUMASwitcher b(true);)
    ASSERT_TRUE(os::release_memory((char*)p_middle_stripes, middle_stripe_len));
  }
  PRINT_MAPPINGS("B");

  // ...re-reserve the middle stripes. This should work unless release silently failed.
  address p2 = (address)os::attempt_reserve_memory_at((char*)p_middle_stripes, middle_stripe_len);
  ASSERT_EQ(p2, p_middle_stripes);
  PRINT_MAPPINGS("C");

  // Clean up. Release all mappings.
  {
    WINDOWS_ONLY(NUMASwitcher b(true);) // allow release_memory to release multiple regions
    ASSERT_TRUE(os::release_memory((char*)p, total_range_len));
  }
}
#endif // !AIX

#ifdef _WIN32
// On Windows, test that we recognize bad ranges.
//  On debug this would assert. Test that too.
//  On other platforms, we are unable to recognize bad ranges.
#ifdef ASSERT
TEST_VM_ASSERT_MSG(os, release_bad_ranges, ".*bad release") {
#else
TEST_VM(os, release_bad_ranges) {
#endif
  char* p = os::reserve_memory(4 * M);
  ASSERT_NE(p, (char*)NULL);
  // Release part of range
  ASSERT_FALSE(os::release_memory(p, M));
  // Release part of range
  ASSERT_FALSE(os::release_memory(p + M, M));
  // Release more than the range (explicitly switch off NUMA here
  //  to make os::release_memory() test more strictly and to not
  //  accidentally release neighbors)
  {
    NUMASwitcher b(false);
    ASSERT_FALSE(os::release_memory(p, M * 5));
    ASSERT_FALSE(os::release_memory(p - M, M * 5));
    ASSERT_FALSE(os::release_memory(p - M, M * 6));
  }

  ASSERT_TRUE(os::release_memory(p, 4 * M)); // Release for real
  ASSERT_FALSE(os::release_memory(p, 4 * M)); // Again, should fail
}
#endif // _WIN32

TEST_VM(os, release_one_mapping_multi_commits) {
  // Test that we can release an area consisting of interleaved
  //  committed and uncommitted regions:
  const size_t stripe_len = 4 * M;
  const int num_stripes = 4;
  const size_t total_range_len = stripe_len * num_stripes;

  // reserve address space...
  address p = reserve_one_commit_multiple(num_stripes, stripe_len);
  ASSERT_NE(p, (address)NULL);
  PRINT_MAPPINGS("A");

  // .. release it...
  ASSERT_TRUE(os::release_memory((char*)p, total_range_len));
  PRINT_MAPPINGS("B");

  // re-reserve it. This should work unless release failed.
  address p2 = (address)os::attempt_reserve_memory_at((char*)p, total_range_len);
  ASSERT_EQ(p2, p);
  PRINT_MAPPINGS("C");

  ASSERT_TRUE(os::release_memory((char*)p, total_range_len));
  PRINT_MAPPINGS("D");
}

static void test_show_mappings(address start, size_t size) {
  // Note: should this overflow, thats okay. stream will silently truncate. Does not matter for the test.
  const size_t buflen = 4 * M;
  char* buf = NEW_C_HEAP_ARRAY(char, buflen, mtInternal);
  buf[0] = '\0';
  stringStream ss(buf, buflen);
  if (start != nullptr) {
    os::print_memory_mappings((char*)start, size, &ss);
  } else {
    os::print_memory_mappings(&ss); // prints full address space
  }
  // Still an empty implementation on MacOS and AIX
#if defined(LINUX) || defined(_WIN32)
  EXPECT_NE(buf[0], '\0');
#endif
  // buf[buflen - 1] = '\0';
  // tty->print_raw(buf);
  FREE_C_HEAP_ARRAY(char, buf);
}

TEST_VM(os, show_mappings_small_range) {
  test_show_mappings((address)0x100000, 2 * G);
}

TEST_VM(os, show_mappings_full_range) {
  // Reserve a small range and fill it with a marker string, should show up
  // on implementations displaying range snippets
  char* p = os::reserve_memory(1 * M, false, mtInternal);
  if (p != nullptr) {
    if (os::commit_memory(p, 1 * M, false)) {
      strcpy(p, "ABCDEFGHIJKLMNOPQRSTUVWXYZ");
    }
  }
  test_show_mappings(nullptr, 0);
  if (p != nullptr) {
    os::release_memory(p, 1 * M);
  }
}

#ifdef _WIN32
// Test os::win32::find_mapping
TEST_VM(os, find_mapping_simple) {
  const size_t total_range_len = 4 * M;
  os::win32::mapping_info_t mapping_info;

  // Some obvious negatives
  ASSERT_FALSE(os::win32::find_mapping((address)NULL, &mapping_info));
  ASSERT_FALSE(os::win32::find_mapping((address)4711, &mapping_info));

  // A simple allocation
  {
    address p = (address)os::reserve_memory(total_range_len);
    ASSERT_NE(p, (address)NULL);
    PRINT_MAPPINGS("A");
    for (size_t offset = 0; offset < total_range_len; offset += 4711) {
      ASSERT_TRUE(os::win32::find_mapping(p + offset, &mapping_info));
      ASSERT_EQ(mapping_info.base, p);
      ASSERT_EQ(mapping_info.regions, 1);
      ASSERT_EQ(mapping_info.size, total_range_len);
      ASSERT_EQ(mapping_info.committed_size, 0);
    }
    // Test just outside the allocation
    if (os::win32::find_mapping(p - 1, &mapping_info)) {
      ASSERT_NE(mapping_info.base, p);
    }
    if (os::win32::find_mapping(p + total_range_len, &mapping_info)) {
      ASSERT_NE(mapping_info.base, p);
    }
    ASSERT_TRUE(os::release_memory((char*)p, total_range_len));
    PRINT_MAPPINGS("B");
    ASSERT_FALSE(os::win32::find_mapping(p, &mapping_info));
  }
}

TEST_VM(os, find_mapping_2) {
  // A more complex allocation, consisting of multiple regions.
  const size_t total_range_len = 4 * M;
  os::win32::mapping_info_t mapping_info;

  const size_t stripe_len = total_range_len / 4;
  address p = reserve_one_commit_multiple(4, stripe_len);
  ASSERT_NE(p, (address)NULL);
  PRINT_MAPPINGS("A");
  for (size_t offset = 0; offset < total_range_len; offset += 4711) {
    ASSERT_TRUE(os::win32::find_mapping(p + offset, &mapping_info));
    ASSERT_EQ(mapping_info.base, p);
    ASSERT_EQ(mapping_info.regions, 4);
    ASSERT_EQ(mapping_info.size, total_range_len);
    ASSERT_EQ(mapping_info.committed_size, total_range_len / 2);
  }
  // Test just outside the allocation
  if (os::win32::find_mapping(p - 1, &mapping_info)) {
    ASSERT_NE(mapping_info.base, p);
  }
  if (os::win32::find_mapping(p + total_range_len, &mapping_info)) {
    ASSERT_NE(mapping_info.base, p);
  }
  ASSERT_TRUE(os::release_memory((char*)p, total_range_len));
  PRINT_MAPPINGS("B");
  ASSERT_FALSE(os::win32::find_mapping(p, &mapping_info));
}

TEST_VM(os, find_mapping_3) {
  const size_t total_range_len = 4 * M;
  os::win32::mapping_info_t mapping_info;

  // A more complex case, consisting of multiple allocations.
  {
    const size_t stripe_len = total_range_len / 4;
    address p = reserve_multiple(4, stripe_len);
    ASSERT_NE(p, (address)NULL);
    PRINT_MAPPINGS("E");
    for (int stripe = 0; stripe < 4; stripe++) {
      ASSERT_TRUE(os::win32::find_mapping(p + (stripe * stripe_len), &mapping_info));
      ASSERT_EQ(mapping_info.base, p + (stripe * stripe_len));
      ASSERT_EQ(mapping_info.regions, 1);
      ASSERT_EQ(mapping_info.size, stripe_len);
      ASSERT_EQ(mapping_info.committed_size, stripe_len);
    }
    carefully_release_multiple(p, 4, stripe_len);
    PRINT_MAPPINGS("F");
    ASSERT_FALSE(os::win32::find_mapping(p, &mapping_info));
  }
}
#endif // _WIN32

TEST_VM(os, os_pagesizes) {
  ASSERT_EQ(os::min_page_size(), 4 * K);
  ASSERT_LE(os::min_page_size(), (size_t)os::vm_page_size());
  // The vm_page_size should be the smallest in the set of allowed page sizes
  // (contract says "default" page size but a lot of code actually assumes
  //  this to be the smallest page size; notable, deliberate exception is
  //  AIX which can have smaller page sizes but those are not part of the
  //  page_sizes() set).
  ASSERT_EQ(os::page_sizes().smallest(), (size_t)os::vm_page_size());
  // The large page size, if it exists, shall be part of the set
  if (UseLargePages) {
    ASSERT_GT(os::large_page_size(), (size_t)os::vm_page_size());
    ASSERT_TRUE(os::page_sizes().contains(os::large_page_size()));
  }
  os::page_sizes().print_on(tty);
  tty->cr();
}

static const int min_page_size_log2 = exact_log2(os::min_page_size());
static const int max_page_size_log2 = (int)BitsPerWord;

TEST_VM(os, pagesizes_test_range) {
  for (int bit = min_page_size_log2; bit < max_page_size_log2; bit++) {
    for (int bit2 = min_page_size_log2; bit2 < max_page_size_log2; bit2++) {
      const size_t s =  (size_t)1 << bit;
      const size_t s2 = (size_t)1 << bit2;
      os::PageSizes pss;
      ASSERT_EQ((size_t)0, pss.smallest());
      ASSERT_EQ((size_t)0, pss.largest());
      // one size set
      pss.add(s);
      ASSERT_TRUE(pss.contains(s));
      ASSERT_EQ(s, pss.smallest());
      ASSERT_EQ(s, pss.largest());
      ASSERT_EQ(pss.next_larger(s), (size_t)0);
      ASSERT_EQ(pss.next_smaller(s), (size_t)0);
      // two set
      pss.add(s2);
      ASSERT_TRUE(pss.contains(s2));
      if (s2 < s) {
        ASSERT_EQ(s2, pss.smallest());
        ASSERT_EQ(s, pss.largest());
        ASSERT_EQ(pss.next_larger(s2), (size_t)s);
        ASSERT_EQ(pss.next_smaller(s2), (size_t)0);
        ASSERT_EQ(pss.next_larger(s), (size_t)0);
        ASSERT_EQ(pss.next_smaller(s), (size_t)s2);
      } else if (s2 > s) {
        ASSERT_EQ(s, pss.smallest());
        ASSERT_EQ(s2, pss.largest());
        ASSERT_EQ(pss.next_larger(s), (size_t)s2);
        ASSERT_EQ(pss.next_smaller(s), (size_t)0);
        ASSERT_EQ(pss.next_larger(s2), (size_t)0);
        ASSERT_EQ(pss.next_smaller(s2), (size_t)s);
      }
      for (int bit3 = min_page_size_log2; bit3 < max_page_size_log2; bit3++) {
        const size_t s3 = (size_t)1 << bit3;
        ASSERT_EQ(s3 == s || s3 == s2, pss.contains(s3));
      }
    }
  }
}

TEST_VM(os, pagesizes_test_print) {
  os::PageSizes pss;
  const size_t sizes[] = { 16 * K, 64 * K, 128 * K, 1 * M, 4 * M, 1 * G, 2 * G, 0 };
  static const char* const expected = "16k, 64k, 128k, 1M, 4M, 1G, 2G";
  for (int i = 0; sizes[i] != 0; i++) {
    pss.add(sizes[i]);
  }
  char buffer[256];
  stringStream ss(buffer, sizeof(buffer));
  pss.print_on(&ss);
  ASSERT_EQ(strcmp(expected, buffer), 0);
}

TEST_VM(os, dll_address_to_function_and_library_name) {
  char tmp[1024];
  char output[1024];
  stringStream st(output, sizeof(output));

#define EXPECT_CONTAINS(haystack, needle) \
  EXPECT_NE(::strstr(haystack, needle), (char*)NULL)
#define EXPECT_DOES_NOT_CONTAIN(haystack, needle) \
  EXPECT_EQ(::strstr(haystack, needle), (char*)NULL)
// #define LOG(...) tty->print_cr(__VA_ARGS__); // enable if needed
#define LOG(...)

  // Invalid addresses
  LOG("os::print_function_and_library_name(st, -1) expects FALSE.");
  address addr = (address)(intptr_t)-1;
  EXPECT_FALSE(os::print_function_and_library_name(&st, addr));
  LOG("os::print_function_and_library_name(st, NULL) expects FALSE.");
  addr = NULL;
  EXPECT_FALSE(os::print_function_and_library_name(&st, addr));

  // Valid addresses
  // Test with or without shorten-paths, demangle, and scratch buffer
  for (int i = 0; i < 16; i++) {
    const bool shorten_paths = (i & 1) != 0;
    const bool demangle = (i & 2) != 0;
    const bool strip_arguments = (i & 4) != 0;
    const bool provide_scratch_buffer = (i & 8) != 0;
    LOG("shorten_paths=%d, demangle=%d, strip_arguments=%d, provide_scratch_buffer=%d",
        shorten_paths, demangle, strip_arguments, provide_scratch_buffer);

    // Should show os::min_page_size in libjvm
    addr = CAST_FROM_FN_PTR(address, Threads::create_vm);
    st.reset();
    EXPECT_TRUE(os::print_function_and_library_name(&st, addr,
                                                    provide_scratch_buffer ? tmp : NULL,
                                                    sizeof(tmp),
                                                    shorten_paths, demangle,
                                                    strip_arguments));
    EXPECT_CONTAINS(output, "Threads");
    EXPECT_CONTAINS(output, "create_vm");
    EXPECT_CONTAINS(output, "jvm"); // "jvm.dll" or "libjvm.so" or similar
    LOG("%s", output);

    // Test truncation on scratch buffer
    if (provide_scratch_buffer) {
      st.reset();
      tmp[10] = 'X';
      EXPECT_TRUE(os::print_function_and_library_name(&st, addr, tmp, 10,
                                                      shorten_paths, demangle));
      EXPECT_EQ(tmp[10], 'X');
      LOG("%s", output);
    }
  }
}

// Not a regex! Very primitive, just match:
// "d" - digit
// "a" - ascii
// "." - everything
// rest must match
static bool very_simple_string_matcher(const char* pattern, const char* s) {
  const size_t lp = strlen(pattern);
  const size_t ls = strlen(s);
  if (ls < lp) {
    return false;
  }
  for (size_t i = 0; i < lp; i ++) {
    switch (pattern[i]) {
      case '.': continue;
      case 'd': if (!isdigit(s[i])) return false; break;
      case 'a': if (!isascii(s[i])) return false; break;
      default: if (s[i] != pattern[i]) return false; break;
    }
  }
  return true;
}

TEST_VM(os, iso8601_time) {
  char buffer[os::iso8601_timestamp_size + 1]; // + space for canary
  buffer[os::iso8601_timestamp_size] = 'X'; // canary
  const char* result = NULL;
  // YYYY-MM-DDThh:mm:ss.mmm+zzzz
  const char* const pattern_utc = "dddd-dd-dd.dd:dd:dd.ddd.0000";
  const char* const pattern_local = "dddd-dd-dd.dd:dd:dd.ddd.dddd";

  result = os::iso8601_time(buffer, sizeof(buffer), true);
  tty->print_cr("%s", result);
  EXPECT_EQ(result, buffer);
  EXPECT_TRUE(very_simple_string_matcher(pattern_utc, result));

  result = os::iso8601_time(buffer, sizeof(buffer), false);
  tty->print_cr("%s", result);
  EXPECT_EQ(result, buffer);
  EXPECT_TRUE(very_simple_string_matcher(pattern_local, result));

  // Test with explicit timestamps
  result = os::iso8601_time(0, buffer, sizeof(buffer), true);
  tty->print_cr("%s", result);
  EXPECT_EQ(result, buffer);
  EXPECT_TRUE(very_simple_string_matcher("1970-01-01.00:00:00.000+0000", result));

  result = os::iso8601_time(17, buffer, sizeof(buffer), true);
  tty->print_cr("%s", result);
  EXPECT_EQ(result, buffer);
  EXPECT_TRUE(very_simple_string_matcher("1970-01-01.00:00:00.017+0000", result));

  // Canary should still be intact
  EXPECT_EQ(buffer[os::iso8601_timestamp_size], 'X');
}<|MERGE_RESOLUTION|>--- conflicted
+++ resolved
@@ -441,11 +441,7 @@
 #endif
 
 #ifndef _AIX // JDK-8257041
-<<<<<<< HEAD
-  TEST_VM(os, release_multi_mappings) {
-=======
 TEST_VM(os, release_multi_mappings) {
->>>>>>> 939446dc
 
   // With NMT enabled, this will trigger JDK-8263464. For now disable the test if NMT=on.
   if (MemTracker::tracking_level() > NMT_off) {
