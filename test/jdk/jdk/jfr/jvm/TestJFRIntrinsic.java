/*
 * Copyright (c) 2016, 2021, Oracle and/or its affiliates. All rights reserved.
 * DO NOT ALTER OR REMOVE COPYRIGHT NOTICES OR THIS FILE HEADER.
 *
 * This code is free software; you can redistribute it and/or modify it
 * under the terms of the GNU General Public License version 2 only, as
 * published by the Free Software Foundation.
 *
 * This code is distributed in the hope that it will be useful, but WITHOUT
 * ANY WARRANTY; without even the implied warranty of MERCHANTABILITY or
 * FITNESS FOR A PARTICULAR PURPOSE.  See the GNU General Public License
 * version 2 for more details (a copy is included in the LICENSE file that
 * accompanied this code).
 *
 * You should have received a copy of the GNU General Public License version
 * 2 along with this work; if not, write to the Free Software Foundation,
 * Inc., 51 Franklin St, Fifth Floor, Boston, MA 02110-1301 USA.
 *
 * Please contact Oracle, 500 Oracle Parkway, Redwood Shores, CA 94065 USA
 * or visit www.oracle.com if you need additional information or have any
 * questions.
 */

/**
 * @test
 * @summary Intrinsic for JFR
 * @key jfr
 * @requires vm.hasJFR
 * @library /test/lib
 *
 * @modules jdk.jfr/jdk.jfr.internal
 *          java.base/jdk.internal.misc
 *          java.management
 *
 * @build sun.hotspot.WhiteBox
 *
 * @run driver jdk.test.lib.helpers.ClassFileInstaller sun.hotspot.WhiteBox
 *
 * @run main/othervm -Xbootclasspath/a:. -ea -Xmixed -Xbatch -XX:TieredStopAtLevel=4 -XX:+UnlockDiagnosticVMOptions -XX:+WhiteBoxAPI
 *      jdk.jfr.jvm.TestJFRIntrinsic
 *
  * @run main/othervm -Xbootclasspath/a:. -ea -Xmixed -Xbatch -XX:TieredStopAtLevel=1 -XX:+UnlockDiagnosticVMOptions -XX:+WhiteBoxAPI
 *      jdk.jfr.jvm.TestJFRIntrinsic
 */

package jdk.jfr.jvm;

import java.lang.reflect.Method;
import java.util.Arrays;
import java.util.stream.IntStream;
import jdk.jfr.internal.JVM;
import jdk.test.lib.Platform;
import sun.hotspot.WhiteBox;
import sun.hotspot.code.NMethod;

public class TestJFRIntrinsic {
    private static final WhiteBox WHITE_BOX = WhiteBox.getWhiteBox();
    public Class<?> eventWriterClazz;
    public Object eventWriter;

    TestJFRIntrinsic() throws Exception {
        // the intrinsic is premised on this class being loaded already - the event writer object is massaged heavily before returning
        eventWriterClazz = Class.forName("jdk.jfr.internal.EventWriter", true, TestJFRIntrinsic.class.getClassLoader());
    }

    public static void main(String... args) throws Exception {
<<<<<<< HEAD
        TestJFRIntrinsic ti = new TestJFRIntrinsic();
=======
        JVM.getJVM().createNativeJFR();
        TestJFRIntrinsic ti = new TestJFRIntrinsic();
        Method classid = TestJFRIntrinsic.class.getDeclaredMethod("getClassIdIntrinsic",  Class.class);
        ti.runIntrinsicTest(classid);
>>>>>>> f501b3e3
        Method eventWriterMethod = TestJFRIntrinsic.class.getDeclaredMethod("getEventWriterIntrinsic", Class.class);
        ti.runIntrinsicTest(eventWriterMethod);
    }

<<<<<<< HEAD
=======
    public void getClassIdIntrinsic(Class<?> cls) {
        long exp = JVM.getClassId(cls);
        if (exp == 0) {
            throw new RuntimeException("Class id is zero");
        }
    }

>>>>>>> f501b3e3
    public void getEventWriterIntrinsic(Class<?> cls) {
        Object o = JVM.getEventWriter();
        if (o != null) {
            eventWriter = o;
        }
    }

    void runIntrinsicTest(Method method) throws Exception {
        if (getMaxCompilationLevel() < 1) {
            /* no compiler */
            return;
        }
        /* load it */
        try {
            method.invoke(this, TestJFRIntrinsic.class);
        } catch(Exception e) {
            throw new RuntimeException(e);
        }

        int[] lvls = getAvailableCompilationLevels();
        for (int i : lvls) {
            if (!WHITE_BOX.enqueueMethodForCompilation(method, i)) {
                throw new RuntimeException("Failed to enqueue method on level: " + i);
            }

            if (WHITE_BOX.isMethodCompiled(method)) {
                NMethod nm = NMethod.get(method, false);
                if (nm.comp_level != i) {
                    throw new RuntimeException("Failed to compile on correct level: " + i);
                }
                System.out.println("Compiled " + method + " on level "  + i);
            }
        }
    }

    /* below is copied from CompilerUtil in hotspot test lib, removed this when it's moved */

    /**
     * Returns available compilation levels
     *
     * @return int array with compilation levels
     */
    public static int[] getAvailableCompilationLevels() {
        if (!WhiteBox.getWhiteBox().getBooleanVMFlag("UseCompiler")) {
            return new int[0];
        }
        if (WhiteBox.getWhiteBox().getBooleanVMFlag("TieredCompilation")) {
            Long flagValue = WhiteBox.getWhiteBox()
                    .getIntxVMFlag("TieredStopAtLevel");
            int maxLevel = flagValue.intValue();
            return IntStream.rangeClosed(1, maxLevel).toArray();
        } else {
            if (Platform.isServer() && !Platform.isEmulatedClient()) {
                return new int[]{4};
            }
            if (Platform.isClient() || Platform.isMinimal() || Platform.isEmulatedClient()) {
                return new int[]{1};
            }
        }
        return new int[0];
    }

    /**
     * Returns maximum compilation level available
     * @return an int value representing maximum compilation level available
     */
    public static int getMaxCompilationLevel() {
        return Arrays.stream(getAvailableCompilationLevels())
                .max()
                .getAsInt();
    }
}<|MERGE_RESOLUTION|>--- conflicted
+++ resolved
@@ -64,20 +64,14 @@
     }
 
     public static void main(String... args) throws Exception {
-<<<<<<< HEAD
-        TestJFRIntrinsic ti = new TestJFRIntrinsic();
-=======
         JVM.getJVM().createNativeJFR();
         TestJFRIntrinsic ti = new TestJFRIntrinsic();
         Method classid = TestJFRIntrinsic.class.getDeclaredMethod("getClassIdIntrinsic",  Class.class);
         ti.runIntrinsicTest(classid);
->>>>>>> f501b3e3
         Method eventWriterMethod = TestJFRIntrinsic.class.getDeclaredMethod("getEventWriterIntrinsic", Class.class);
         ti.runIntrinsicTest(eventWriterMethod);
     }
 
-<<<<<<< HEAD
-=======
     public void getClassIdIntrinsic(Class<?> cls) {
         long exp = JVM.getClassId(cls);
         if (exp == 0) {
@@ -85,7 +79,6 @@
         }
     }
 
->>>>>>> f501b3e3
     public void getEventWriterIntrinsic(Class<?> cls) {
         Object o = JVM.getEventWriter();
         if (o != null) {
