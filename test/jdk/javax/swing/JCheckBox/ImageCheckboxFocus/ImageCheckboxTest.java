--- conflicted
+++ resolved
@@ -74,11 +74,7 @@
                 BufferedImage.TYPE_INT_ARGB);
         BufferedImage imageFocusNotPainted = new BufferedImage(100, 50,
                 BufferedImage.TYPE_INT_ARGB);
-<<<<<<< HEAD
-
-=======
         boolean success = true;
->>>>>>> 939446dc
 
         try {
             UIManager.setLookAndFeel(laf.getClassName());
@@ -119,21 +115,7 @@
             System.err.println(laf.getName() + ": setFocusPainted(false) is ignored");
             success = false;
         }
-<<<<<<< HEAD
-
-        checkbox.setFocusPainted(false);
-        checkbox.paint(imageFocusNotPainted.createGraphics());
-
-        if (!Util.compareBufferedImages(imageFocusNotPainted, imageNoFocus)) {
-            ImageIO.write(imageFocusNotPainted, "png",
-                    new File("imageFocusNotPainted.png"));
-            ImageIO.write(imageFocus, "png", new File("imageFocus.png"));
-            ImageIO.write(imageNoFocus, "png", new File("imageNoFocus.png"));
-            throw new Exception("setFocusPainted(false) is ignored");
-        }
-=======
         return success;
->>>>>>> 939446dc
     }
 
     class MyIcon implements Icon {
