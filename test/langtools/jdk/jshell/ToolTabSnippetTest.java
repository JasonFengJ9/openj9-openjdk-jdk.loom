--- conflicted
+++ resolved
@@ -23,11 +23,7 @@
 
 /**
  * @test
-<<<<<<< HEAD
- * @bug 8177076 8185426 8188072
-=======
- * @bug 8177076 8185426 8189595
->>>>>>> de44eb5d
+ * @bug 8177076 8185426 8189595 8188072
  * @modules
  *     jdk.compiler/com.sun.tools.javac.api
  *     jdk.compiler/com.sun.tools.javac.main
