--- conflicted
+++ resolved
@@ -1768,17 +1768,13 @@
             if (MethodHandleNatives.refKindIsField(refKind)) {
                 return getDirectFieldNoSecurityManager(refKind, defc, member);
             } else if (MethodHandleNatives.refKindIsMethod(refKind)) {
-<<<<<<< HEAD
+                if (defc == MethodHandle.class && refKind == REF_invokeVirtual) {
+                    MethodHandle mh = findVirtualForMH(member.getName(), member.getMethodType());
+                    if (mh != null) {
+                        return mh;
+                    }
+                }
                 return getDirectMethodNoSecurityManager(refKind, defc, member, lookupClass);
-=======
-                if (defc == MethodHandle.class && refKind == REF_invokeVirtual) {
-                    MethodHandle mh = findVirtualForMH(name, (MethodType) type);
-                    if (mh != null)  return mh;
-                }
-                MemberName method = (resolved != null) ? resolved
-                        : resolveOrFail(refKind, defc, name, (MethodType) type);
-                return getDirectMethod(refKind, defc, method, lookupClass);
->>>>>>> f48913d7
             } else if (refKind == REF_newInvokeSpecial) {
                 return getDirectConstructorNoSecurityManager(defc, member);
             }
