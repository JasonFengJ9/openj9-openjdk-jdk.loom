/*
 * Copyright (c) 1996, 2022, Oracle and/or its affiliates. All rights reserved.
 * DO NOT ALTER OR REMOVE COPYRIGHT NOTICES OR THIS FILE HEADER.
 *
 * This code is free software; you can redistribute it and/or modify it
 * under the terms of the GNU General Public License version 2 only, as
 * published by the Free Software Foundation.  Oracle designates this
 * particular file as subject to the "Classpath" exception as provided
 * by Oracle in the LICENSE file that accompanied this code.
 *
 * This code is distributed in the hope that it will be useful, but WITHOUT
 * ANY WARRANTY; without even the implied warranty of MERCHANTABILITY or
 * FITNESS FOR A PARTICULAR PURPOSE.  See the GNU General Public License
 * version 2 for more details (a copy is included in the LICENSE file that
 * accompanied this code).
 *
 * You should have received a copy of the GNU General Public License version
 * 2 along with this work; if not, write to the Free Software Foundation,
 * Inc., 51 Franklin St, Fifth Floor, Boston, MA 02110-1301 USA.
 *
 * Please contact Oracle, 500 Oracle Parkway, Redwood Shores, CA 94065 USA
 * or visit www.oracle.com if you need additional information or have any
 * questions.
 */

/*
 * =======================================================================
<<<<<<< HEAD
 * (c) Copyright IBM Corp. 2018, 2020 All Rights Reserved
=======
 * (c) Copyright IBM Corp. 2018, 2021 All Rights Reserved
>>>>>>> 939446dc
 * =======================================================================
 */

package java.io;

import java.io.ObjectInputFilter.Config;
import java.io.ObjectStreamClass.RecordSupport;
import java.lang.System.Logger;
import java.lang.invoke.MethodHandle;
import java.lang.reflect.Array;
import java.lang.reflect.InvocationHandler;
import java.lang.reflect.Modifier;
import java.lang.reflect.Proxy;
import java.security.AccessControlContext;
import java.security.AccessController;
import java.security.PrivilegedAction;
import java.security.PrivilegedActionException;
import java.security.PrivilegedExceptionAction;
import java.util.Arrays;
import java.util.Map;
import java.util.Objects;

import jdk.internal.access.SharedSecrets;
import jdk.internal.event.DeserializationEvent;
import jdk.internal.misc.Unsafe;
import sun.reflect.misc.ReflectUtil;
import sun.security.action.GetBooleanAction;
import sun.security.action.GetIntegerAction;

/**
 * An ObjectInputStream deserializes primitive data and objects previously
 * written using an ObjectOutputStream.
 *
 * <p><strong>Warning: Deserialization of untrusted data is inherently dangerous
 * and should be avoided. Untrusted data should be carefully validated according to the
 * "Serialization and Deserialization" section of the
 * {@extLink secure_coding_guidelines_javase Secure Coding Guidelines for Java SE}.
 * {@extLink serialization_filter_guide Serialization Filtering} describes best
 * practices for defensive use of serial filters.
 * </strong></p>
 *
 * <p>The key to disabling deserialization attacks is to prevent instances of
 * arbitrary classes from being deserialized, thereby preventing the direct or
 * indirect execution of their methods.
 * {@link ObjectInputFilter} describes how to use filters and
 * {@link ObjectInputFilter.Config} describes how to configure the filter and filter factory.
 * Each stream has an optional deserialization filter
 * to check the classes and resource limits during deserialization.
 * The JVM-wide filter factory ensures that a filter can be set on every {@link ObjectInputStream}
 * and every object read from the stream can be checked.
 * The {@linkplain #ObjectInputStream() ObjectInputStream constructors} invoke the filter factory
 * to select the initial filter which may be updated or replaced by {@link #setObjectInputFilter}.
 * <p>
 * If an ObjectInputStream has a filter, the {@link ObjectInputFilter} can check that
 * the classes, array lengths, number of references in the stream, depth, and
 * number of bytes consumed from the input stream are allowed and
 * if not, can terminate deserialization.
 *
 * <p>ObjectOutputStream and ObjectInputStream can provide an application with
 * persistent storage for graphs of objects when used with a FileOutputStream
 * and FileInputStream respectively.  ObjectInputStream is used to recover
 * those objects previously serialized. Other uses include passing objects
 * between hosts using a socket stream or for marshaling and unmarshaling
 * arguments and parameters in a remote communication system.
 *
 * <p>ObjectInputStream ensures that the types of all objects in the graph
 * created from the stream match the classes present in the Java Virtual
 * Machine.  Classes are loaded as required using the standard mechanisms.
 *
 * <p>Only objects that support the java.io.Serializable or
 * java.io.Externalizable interface can be read from streams.
 *
 * <p>The method {@code readObject} is used to read an object from the
 * stream.  Java's safe casting should be used to get the desired type.  In
 * Java, strings and arrays are objects and are treated as objects during
 * serialization. When read they need to be cast to the expected type.
 *
 * <p>Primitive data types can be read from the stream using the appropriate
 * method on DataInput.
 *
 * <p>The default deserialization mechanism for objects restores the contents
 * of each field to the value and type it had when it was written.  Fields
 * declared as transient or static are ignored by the deserialization process.
 * References to other objects cause those objects to be read from the stream
 * as necessary.  Graphs of objects are restored correctly using a reference
 * sharing mechanism.  New objects are always allocated when deserializing,
 * which prevents existing objects from being overwritten.
 *
 * <p>Reading an object is analogous to running the constructors of a new
 * object.  Memory is allocated for the object and initialized to zero (NULL).
 * No-arg constructors are invoked for the non-serializable classes and then
 * the fields of the serializable classes are restored from the stream starting
 * with the serializable class closest to java.lang.object and finishing with
 * the object's most specific class.
 *
 * <p>For example to read from a stream as written by the example in
 * ObjectOutputStream:
 * <br>
 * <pre>
 *      FileInputStream fis = new FileInputStream("t.tmp");
 *      ObjectInputStream ois = new ObjectInputStream(fis);
 *
 *      int i = ois.readInt();
 *      String today = (String) ois.readObject();
 *      Date date = (Date) ois.readObject();
 *
 *      ois.close();
 * </pre>
 *
 * <p>Classes control how they are serialized by implementing either the
 * java.io.Serializable or java.io.Externalizable interfaces.
 *
 * <p>Implementing the Serializable interface allows object serialization to
 * save and restore the entire state of the object and it allows classes to
 * evolve between the time the stream is written and the time it is read.  It
 * automatically traverses references between objects, saving and restoring
 * entire graphs.
 *
 * <p>Serializable classes that require special handling during the
 * serialization and deserialization process should implement methods
 * with the following signatures:
 *
 * <pre>
 * private void writeObject(java.io.ObjectOutputStream stream)
 *     throws IOException;
 * private void readObject(java.io.ObjectInputStream stream)
 *     throws IOException, ClassNotFoundException;
 * private void readObjectNoData()
 *     throws ObjectStreamException;
 * </pre>
 *
 * <p>The method name, modifiers, return type, and number and type of
 * parameters must match exactly for the method to be used by
 * serialization or deserialization. The methods should only be
 * declared to throw checked exceptions consistent with these
 * signatures.
 *
 * <p>The readObject method is responsible for reading and restoring the state
 * of the object for its particular class using data written to the stream by
 * the corresponding writeObject method.  The method does not need to concern
 * itself with the state belonging to its superclasses or subclasses.  State is
 * restored by reading data from the ObjectInputStream for the individual
 * fields and making assignments to the appropriate fields of the object.
 * Reading primitive data types is supported by DataInput.
 *
 * <p>Any attempt to read object data which exceeds the boundaries of the
 * custom data written by the corresponding writeObject method will cause an
 * OptionalDataException to be thrown with an eof field value of true.
 * Non-object reads which exceed the end of the allotted data will reflect the
 * end of data in the same way that they would indicate the end of the stream:
 * bytewise reads will return -1 as the byte read or number of bytes read, and
 * primitive reads will throw EOFExceptions.  If there is no corresponding
 * writeObject method, then the end of default serialized data marks the end of
 * the allotted data.
 *
 * <p>Primitive and object read calls issued from within a readExternal method
 * behave in the same manner--if the stream is already positioned at the end of
 * data written by the corresponding writeExternal method, object reads will
 * throw OptionalDataExceptions with eof set to true, bytewise reads will
 * return -1, and primitive reads will throw EOFExceptions.  Note that this
 * behavior does not hold for streams written with the old
 * {@code ObjectStreamConstants.PROTOCOL_VERSION_1} protocol, in which the
 * end of data written by writeExternal methods is not demarcated, and hence
 * cannot be detected.
 *
 * <p>The readObjectNoData method is responsible for initializing the state of
 * the object for its particular class in the event that the serialization
 * stream does not list the given class as a superclass of the object being
 * deserialized.  This may occur in cases where the receiving party uses a
 * different version of the deserialized instance's class than the sending
 * party, and the receiver's version extends classes that are not extended by
 * the sender's version.  This may also occur if the serialization stream has
 * been tampered; hence, readObjectNoData is useful for initializing
 * deserialized objects properly despite a "hostile" or incomplete source
 * stream.
 *
 * <p>Serialization does not read or assign values to the fields of any object
 * that does not implement the java.io.Serializable interface.  Subclasses of
 * Objects that are not serializable can be serializable. In this case the
 * non-serializable class must have a no-arg constructor to allow its fields to
 * be initialized.  In this case it is the responsibility of the subclass to
 * save and restore the state of the non-serializable class. It is frequently
 * the case that the fields of that class are accessible (public, package, or
 * protected) or that there are get and set methods that can be used to restore
 * the state.
 *
 * <p>Any exception that occurs while deserializing an object will be caught by
 * the ObjectInputStream and abort the reading process.
 *
 * <p>Implementing the Externalizable interface allows the object to assume
 * complete control over the contents and format of the object's serialized
 * form.  The methods of the Externalizable interface, writeExternal and
 * readExternal, are called to save and restore the objects state.  When
 * implemented by a class they can write and read their own state using all of
 * the methods of ObjectOutput and ObjectInput.  It is the responsibility of
 * the objects to handle any versioning that occurs.
 *
 * <p>Enum constants are deserialized differently than ordinary serializable or
 * externalizable objects.  The serialized form of an enum constant consists
 * solely of its name; field values of the constant are not transmitted.  To
 * deserialize an enum constant, ObjectInputStream reads the constant name from
 * the stream; the deserialized constant is then obtained by calling the static
 * method {@code Enum.valueOf(Class, String)} with the enum constant's
 * base type and the received constant name as arguments.  Like other
 * serializable or externalizable objects, enum constants can function as the
 * targets of back references appearing subsequently in the serialization
 * stream.  The process by which enum constants are deserialized cannot be
 * customized: any class-specific readObject, readObjectNoData, and readResolve
 * methods defined by enum types are ignored during deserialization.
 * Similarly, any serialPersistentFields or serialVersionUID field declarations
 * are also ignored--all enum types have a fixed serialVersionUID of 0L.
 *
 * <a id="record-serialization"></a>
 * <p>Records are serialized differently than ordinary serializable or externalizable
 * objects. During deserialization the record's canonical constructor is invoked
 * to construct the record object. Certain serialization-related methods, such
 * as readObject and writeObject, are ignored for serializable records. See
 * <a href="{@docRoot}/../specs/serialization/serial-arch.html#serialization-of-records">
 * <cite>Java Object Serialization Specification,</cite> Section 1.13,
 * "Serialization of Records"</a> for additional information.
 *
 * @author      Mike Warres
 * @author      Roger Riggs
 * @see java.io.DataInput
 * @see java.io.ObjectOutputStream
 * @see java.io.Serializable
 * @see <a href="{@docRoot}/../specs/serialization/input.html">
 *      <cite>Java Object Serialization Specification,</cite> Section 3, "Object Input Classes"</a>
 * @since   1.1
 */
public class ObjectInputStream
    extends InputStream implements ObjectInput, ObjectStreamConstants
{
    /** handle value representing null */
    private static final int NULL_HANDLE = -1;

    /** marker for unshared objects in internal handle table */
    private static final Object unsharedMarker = new Object();

    /**
     * immutable table mapping primitive type names to corresponding
     * class objects
     */
    private static final Map<String, Class<?>> primClasses =
        Map.of("boolean", boolean.class,
               "byte", byte.class,
               "char", char.class,
               "short", short.class,
               "int", int.class,
               "long", long.class,
               "float", float.class,
               "double", double.class,
               "void", void.class);

    private static class Caches {
        /** cache of subclass security audit results */
        static final ClassValue<Boolean> subclassAudits =
            new ClassValue<>() {
                @Override
                protected Boolean computeValue(Class<?> type) {
                    return auditSubclass(type);
                }
            };

        /**
         * Property to permit setting a filter after objects
         * have been read.
         * See {@link #setObjectInputFilter(ObjectInputFilter)}
         */
        static final boolean SET_FILTER_AFTER_READ = GetBooleanAction
                .privilegedGetProperty("jdk.serialSetFilterAfterRead");

        /**
         * Property to control {@link GetField#get(String, Object)} conversion of
         * {@link ClassNotFoundException} to {@code null}. If set to {@code true}
         * {@link GetField#get(String, Object)} returns null otherwise
         * throwing {@link ClassNotFoundException}.
         */
        private static final boolean GETFIELD_CNFE_RETURNS_NULL = GetBooleanAction
                .privilegedGetProperty("jdk.serialGetFieldCnfeReturnsNull");

        /**
         * Property to override the implementation limit on the number
         * of interfaces allowed for Proxies. The property value is clamped to 0..65535.
         * The maximum number of interfaces allowed for a proxy is limited to 65535 by
         * {@link java.lang.reflect.Proxy#newProxyInstance(ClassLoader, Class[], InvocationHandler)}.
         */
        static final int PROXY_INTERFACE_LIMIT = Math.max(0, Math.min(65535, GetIntegerAction
                .privilegedGetProperty("jdk.serialProxyInterfaceLimit", 65535)));
    }

    /*
     * Separate class to defer initialization of logging until needed.
     */
    private static class Logging {
        /*
         * Logger for ObjectInputFilter results.
         * Setup the filter logger if it is set to DEBUG or TRACE.
         * (Assuming it will not change).
         */
        static final System.Logger filterLogger;

        static {
            Logger filterLog = System.getLogger("java.io.serialization");
            filterLogger = (filterLog.isLoggable(Logger.Level.DEBUG)
                    || filterLog.isLoggable(Logger.Level.TRACE)) ? filterLog : null;
        }
    }

    /** filter stream for handling block data conversion */
    private final BlockDataInputStream bin;
    /** validation callback list */
    private final ValidationList vlist;
    /** recursion depth */
    private long depth;
    /** Total number of references to any type of object, class, enum, proxy, etc. */
    private long totalObjectRefs;
    /** whether stream is closed */
    private boolean closed;

    /** wire handle -> obj/exception map */
    private final HandleTable handles;
    /** scratch field for passing handle values up/down call stack */
    private int passHandle = NULL_HANDLE;
    /** flag set when at end of field value block with no TC_ENDBLOCKDATA */
    private boolean defaultDataEnd = false;

    /** if true, invoke readObjectOverride() instead of readObject() */
    private final boolean enableOverride;
    /** if true, invoke resolveObject() */
    private boolean enableResolve;

    /**
     * Context during upcalls to class-defined readObject methods; holds
     * object currently being deserialized and descriptor for current class.
     * Null when not during readObject upcall.
     */
    private SerialCallbackContext curContext;

    /**
     * Filter of class descriptors and classes read from the stream;
     * may be null.
     */
    private ObjectInputFilter serialFilter;

    /**
     * True if the stream-specific filter has been set; initially false.
     */
    private boolean streamFilterSet;

    /**
     * cache LUDCL (Latest User Defined Class Loader) till completion of
     * read* requests
     */

<<<<<<< HEAD
    /* ClassCache Entry for caching class.forName results upon enableClassCaching */
    private static final ClassCache classCache;
=======
    /* ClassNameCache Entry for caching class.forName results upon enableClassCaching */
    private static final ClassNameCache classCache;
>>>>>>> 939446dc
    private static final boolean isClassCachingEnabled;
    static {
        isClassCachingEnabled =
            AccessController.doPrivileged(new GetClassCachingSettingAction());
<<<<<<< HEAD
        classCache = (isClassCachingEnabled ? new ClassCache() : null);
=======
        classCache = (isClassCachingEnabled ? new ClassNameCache() : null);
>>>>>>> 939446dc
    }
  

    /** if true LUDCL/forName results would be cached, true by default starting Java8 */
    private static final class GetClassCachingSettingAction
    implements PrivilegedAction<Boolean> {
        public Boolean run() {
            String property =
                System.getProperty("com.ibm.enableClassCaching", "true");
            return property.equalsIgnoreCase("true");
        }
    }
    private ClassLoader cachedLudcl;
    /* If user code is invoked in the middle of a call to readObject the cachedLudcl
     * must be refreshed as the ludcl could have been changed while in user code.
     */
    private boolean refreshLudcl = false;
    private Object startingLudclObject = null;

    /**
     * Creates an ObjectInputStream that reads from the specified InputStream.
     * A serialization stream header is read from the stream and verified.
     * This constructor will block until the corresponding ObjectOutputStream
     * has written and flushed the header.
     *
     * <p>The constructor initializes the deserialization filter to the filter returned
     * by invoking the serial filter factory returned from {@link Config#getSerialFilterFactory()}
     * with {@code null} for the current filter
     * and the {@linkplain Config#getSerialFilter() static JVM-wide filter} for the requested filter.
     * If the serial filter or serial filter factory properties are invalid
     * an {@link IllegalStateException} is thrown.
     * When the filter factory {@code apply} method is invoked it may throw a runtime exception
     * preventing the {@code ObjectInputStream} from being constructed.
     *
     * <p>If a security manager is installed, this constructor will check for
     * the "enableSubclassImplementation" SerializablePermission when invoked
     * directly or indirectly by the constructor of a subclass which overrides
     * the ObjectInputStream.readFields or ObjectInputStream.readUnshared
     * methods.
     *
     * @param   in input stream to read from
     * @throws  StreamCorruptedException if the stream header is incorrect
     * @throws  IOException if an I/O error occurs while reading stream header
     * @throws  SecurityException if untrusted subclass illegally overrides
     *          security-sensitive methods
     * @throws  IllegalStateException if the initialization of {@link ObjectInputFilter.Config}
     *          fails due to invalid serial filter or serial filter factory properties.
     * @throws  NullPointerException if {@code in} is {@code null}
     * @see     ObjectInputStream#ObjectInputStream()
     * @see     ObjectInputStream#readFields()
     * @see     ObjectOutputStream#ObjectOutputStream(OutputStream)
     */
    public ObjectInputStream(InputStream in) throws IOException {
        verifySubclass();
        bin = new BlockDataInputStream(in);
        handles = new HandleTable(10);
        vlist = new ValidationList();
        streamFilterSet = false;
        serialFilter = Config.getSerialFilterFactorySingleton().apply(null, Config.getSerialFilter());
        enableOverride = false;
        readStreamHeader();
        bin.setBlockDataMode(true);
    }

    /**
     * Provide a way for subclasses that are completely reimplementing
     * ObjectInputStream to not have to allocate private data just used by this
     * implementation of ObjectInputStream.
     *
     * <p>The constructor initializes the deserialization filter to the filter returned
     * by invoking the serial filter factory returned from {@link Config#getSerialFilterFactory()}
     * with {@code null} for the current filter
     * and the {@linkplain Config#getSerialFilter() static JVM-wide filter} for the requested filter.
     * If the serial filter or serial filter factory properties are invalid
     * an {@link IllegalStateException} is thrown.
     * When the filter factory {@code apply} method is invoked it may throw a runtime exception
     * preventing the {@code ObjectInputStream} from being constructed.
     *
     * <p>If there is a security manager installed, this method first calls the
     * security manager's {@code checkPermission} method with the
     * {@code SerializablePermission("enableSubclassImplementation")}
     * permission to ensure it's ok to enable subclassing.
     *
     * @throws  SecurityException if a security manager exists and its
     *          {@code checkPermission} method denies enabling
     *          subclassing.
     * @throws  IOException if an I/O error occurs while creating this stream
     * @throws  IllegalStateException if the initialization of {@link ObjectInputFilter.Config}
     *      fails due to invalid serial filter or serial filter factory properties.
     * @see SecurityManager#checkPermission
     * @see java.io.SerializablePermission
     */
    protected ObjectInputStream() throws IOException, SecurityException {
        @SuppressWarnings("removal")
        SecurityManager sm = System.getSecurityManager();
        if (sm != null) {
            sm.checkPermission(SUBCLASS_IMPLEMENTATION_PERMISSION);
        }
        bin = null;
        handles = null;
        vlist = null;
        streamFilterSet = false;
        serialFilter = Config.getSerialFilterFactorySingleton().apply(null, Config.getSerialFilter());
        enableOverride = true;
    }

    /**
     * Read an object from the ObjectInputStream.  The class of the object, the
     * signature of the class, and the values of the non-transient and
     * non-static fields of the class and all of its supertypes are read.
     * Default deserializing for a class can be overridden using the writeObject
     * and readObject methods.  Objects referenced by this object are read
     * transitively so that a complete equivalent graph of objects is
     * reconstructed by readObject.
     *
     * <p>The root object is completely restored when all of its fields and the
     * objects it references are completely restored.  At this point the object
     * validation callbacks are executed in order based on their registered
     * priorities. The callbacks are registered by objects (in the readObject
     * special methods) as they are individually restored.
     *
     * <p>The deserialization filter, when not {@code null}, is invoked for
     * each object (regular or class) read to reconstruct the root object.
     * See {@link #setObjectInputFilter(ObjectInputFilter) setObjectInputFilter} for details.
     *
     * <p>Exceptions are thrown for problems with the InputStream and for
     * classes that should not be deserialized.  All exceptions are fatal to
     * the InputStream and leave it in an indeterminate state; it is up to the
     * caller to ignore or recover the stream state.
     *
     * @throws  ClassNotFoundException Class of a serialized object cannot be
     *          found.
     * @throws  InvalidClassException Something is wrong with a class used by
     *          deserialization.
     * @throws  StreamCorruptedException Control information in the
     *          stream is inconsistent.
     * @throws  OptionalDataException Primitive data was found in the
     *          stream instead of objects.
     * @throws  IOException Any of the usual Input/Output related exceptions.
     */
    public final Object readObject()
        throws IOException, ClassNotFoundException {
        return readObject(Object.class, null);
    }

    /**
     * Refer PR102778/PR110962/PR111232:
     * Whenever jit compiler encounters processing readObject() method
     * it will replace the call with redirectedReadObject() method to improve
     * the performance for custom serialisation. JIT provide the class loader through
     * the caller parameter to avoid the stack walk through while calling
     * latestUserDefinedLoader().
     *
     * @throws  ClassNotFoundException if the class of a serialized object
     * 	   could not be found.
     * @throws  IOException if an I/O error occurs.
     *
     */

    private static Object redirectedReadObject(ObjectInputStream iStream, Class caller)
            throws ClassNotFoundException, IOException
    {
        return iStream.readObject(Object.class, caller);
    }

    /**
     * Reads a String and only a string.
     *
     * @return  the String read
     * @throws  EOFException If end of file is reached.
     * @throws  IOException If other I/O error has occurred.
     */
    private String readString() throws IOException {
        try {
            return (String) readObject(String.class, null);
        } catch (ClassNotFoundException cnf) {
            throw new IllegalStateException(cnf);
        }
    }

    /**
     * Internal method to read an object from the ObjectInputStream of the expected type.
     * Called only from {@code readObject()} and {@code readString()}.
     * Only {@code Object.class} and {@code String.class} are supported.
     *
     * Actual implementation of readObject method which fetches classloader using
     * latestUserDefinedLoader() method if caller is null. If caller is not null which means
     * jit passes the class loader info and hence avoids calling latestUserDefinedLoader()
     * method call to improve the performance for custom serialisation.
     *
     * @param type the type expected; either Object.class or String.class
     * @param caller the caller class
     * @return an object of the type
     * @throws  IOException Any of the usual Input/Output related exceptions.
     * @throws  ClassNotFoundException Class of a serialized object cannot be
     *          found.
     */
    private final Object readObject(Class<?> type, Class caller)
        throws IOException, ClassNotFoundException
    {
        if (enableOverride) {
            return readObjectOverride();
        }

        if (! (type == Object.class || type == String.class))
            throw new AssertionError("internal error");

        ClassLoader oldCachedLudcl = null;
	    boolean setCached = false;
	
	    if (((null == curContext) || refreshLudcl) && (isClassCachingEnabled)) {
            oldCachedLudcl = cachedLudcl;

            // If caller is not provided, follow the standard path to get the cachedLudcl.
            // Otherwise use the class loader provided by JIT as the cachedLudcl.

            if (caller == null) {
                 cachedLudcl = latestUserDefinedLoader();
            }else{
                 cachedLudcl = caller.getClassLoader();
            }

            setCached = true;
            refreshLudcl = false;
            if (null == startingLudclObject) {
                startingLudclObject = this;
            }
        }

        // if nested read, passHandle contains handle of enclosing object
        int outerHandle = passHandle;
        try {
            Object obj = readObject0(type, false);
            handles.markDependency(outerHandle, passHandle);
            ClassNotFoundException ex = handles.lookupException(passHandle);
            if (ex != null) {
                throw ex;
            }
            if (depth == 0) {
                vlist.doCallbacks();
                freeze();
            }
            return obj;
        } finally {
            /* Back to the start, refresh ludcl cache on next call. */
            if (this == startingLudclObject) {
                refreshLudcl = true;
                startingLudclObject = null;
            }
            passHandle = outerHandle;
            if (setCached) {
                cachedLudcl = oldCachedLudcl;
            }
            if (closed && depth == 0) {
                clear();
            }
        }
    }

    /**
     * This method is called by trusted subclasses of ObjectInputStream that
     * constructed ObjectInputStream using the protected no-arg constructor.
     * The subclass is expected to provide an override method with the modifier
     * "final".
     *
     * @return  the Object read from the stream.
     * @throws  ClassNotFoundException Class definition of a serialized object
     *          cannot be found.
     * @throws  OptionalDataException Primitive data was found in the stream
     *          instead of objects.
     * @throws  IOException if I/O errors occurred while reading from the
     *          underlying stream
     * @see #ObjectInputStream()
     * @see #readObject()
     * @since 1.2
     */
    protected Object readObjectOverride()
        throws IOException, ClassNotFoundException
    {
        return null;
    }

    /**
     * Reads an "unshared" object from the ObjectInputStream.  This method is
     * identical to readObject, except that it prevents subsequent calls to
     * readObject and readUnshared from returning additional references to the
     * deserialized instance obtained via this call.  Specifically:
     * <ul>
     *   <li>If readUnshared is called to deserialize a back-reference (the
     *       stream representation of an object which has been written
     *       previously to the stream), an ObjectStreamException will be
     *       thrown.
     *
     *   <li>If readUnshared returns successfully, then any subsequent attempts
     *       to deserialize back-references to the stream handle deserialized
     *       by readUnshared will cause an ObjectStreamException to be thrown.
     * </ul>
     * Deserializing an object via readUnshared invalidates the stream handle
     * associated with the returned object.  Note that this in itself does not
     * always guarantee that the reference returned by readUnshared is unique;
     * the deserialized object may define a readResolve method which returns an
     * object visible to other parties, or readUnshared may return a Class
     * object or enum constant obtainable elsewhere in the stream or through
     * external means. If the deserialized object defines a readResolve method
     * and the invocation of that method returns an array, then readUnshared
     * returns a shallow clone of that array; this guarantees that the returned
     * array object is unique and cannot be obtained a second time from an
     * invocation of readObject or readUnshared on the ObjectInputStream,
     * even if the underlying data stream has been manipulated.
     *
     * <p>The deserialization filter, when not {@code null}, is invoked for
     * each object (regular or class) read to reconstruct the root object.
     * See {@link #setObjectInputFilter(ObjectInputFilter) setObjectInputFilter} for details.
     *
     * <p>ObjectInputStream subclasses which override this method can only be
     * constructed in security contexts possessing the
     * "enableSubclassImplementation" SerializablePermission; any attempt to
     * instantiate such a subclass without this permission will cause a
     * SecurityException to be thrown.
     *
     * @return  reference to deserialized object
     * @throws  ClassNotFoundException if class of an object to deserialize
     *          cannot be found
     * @throws  StreamCorruptedException if control information in the stream
     *          is inconsistent
     * @throws  ObjectStreamException if object to deserialize has already
     *          appeared in stream
     * @throws  OptionalDataException if primitive data is next in stream
     * @throws  IOException if an I/O error occurs during deserialization
     * @since   1.4
     */
    public Object readUnshared() throws IOException, ClassNotFoundException {

        ClassLoader oldCachedLudcl = null;
        boolean setCached = false; 

        if (((null == curContext) || refreshLudcl) && (isClassCachingEnabled)) {
            oldCachedLudcl = cachedLudcl;
            cachedLudcl = latestUserDefinedLoader();
            setCached = true;
            refreshLudcl = false;
            if (null == startingLudclObject) {
                startingLudclObject = this;
            }
        }

        // if nested read, passHandle contains handle of enclosing object
        int outerHandle = passHandle;
        try {
            Object obj = readObject0(Object.class, true);
            handles.markDependency(outerHandle, passHandle);
            ClassNotFoundException ex = handles.lookupException(passHandle);
            if (ex != null) {
                throw ex;
            }
            if (depth == 0) {
                vlist.doCallbacks();
                freeze();
            }
            return obj;
        } finally {
            /* Back to the start, refresh ludcl cache on next call. */
            if (this == startingLudclObject) {
                refreshLudcl = true;
                startingLudclObject = null;
            }
            passHandle = outerHandle;
            if (setCached) {
                cachedLudcl = oldCachedLudcl;
            }
            if (closed && depth == 0) {
                clear();
            }
        }
    }

    /**
     * Read the non-static and non-transient fields of the current class from
     * this stream.  This may only be called from the readObject method of the
     * class being deserialized. It will throw the NotActiveException if it is
     * called otherwise.
     *
     * @throws  ClassNotFoundException if the class of a serialized object
     *          could not be found.
     * @throws  IOException if an I/O error occurs.
     * @throws  NotActiveException if the stream is not currently reading
     *          objects.
     */
    public void defaultReadObject()
        throws IOException, ClassNotFoundException
    {
        SerialCallbackContext ctx = curContext;
        if (ctx == null) {
            throw new NotActiveException("not in call to readObject");
        }
        Object curObj = ctx.getObj();
        ObjectStreamClass curDesc = ctx.getDesc();
        bin.setBlockDataMode(false);

        // Read fields of the current descriptor into a new FieldValues
        FieldValues values = new FieldValues(curDesc, true);
        if (curObj != null) {
            values.defaultCheckFieldValues(curObj);
            values.defaultSetFieldValues(curObj);
        }
        bin.setBlockDataMode(true);
        if (!curDesc.hasWriteObjectData()) {
            /*
             * Fix for 4360508: since stream does not contain terminating
             * TC_ENDBLOCKDATA tag, set flag so that reading code elsewhere
             * knows to simulate end-of-custom-data behavior.
             */
            defaultDataEnd = true;
        }
        ClassNotFoundException ex = handles.lookupException(passHandle);
        if (ex != null) {
            throw ex;
        }
    }

    /**
     * Reads the persistent fields from the stream and makes them available by
     * name.
     *
     * @return  the {@code GetField} object representing the persistent
     *          fields of the object being deserialized
     * @throws  ClassNotFoundException if the class of a serialized object
     *          could not be found.
     * @throws  IOException if an I/O error occurs.
     * @throws  NotActiveException if the stream is not currently reading
     *          objects.
     * @since 1.2
     */
    public ObjectInputStream.GetField readFields()
        throws IOException, ClassNotFoundException
    {
        SerialCallbackContext ctx = curContext;
        if (ctx == null) {
            throw new NotActiveException("not in call to readObject");
        }
        ctx.checkAndSetUsed();
        ObjectStreamClass curDesc = ctx.getDesc();
        bin.setBlockDataMode(false);
        // Read fields of the current descriptor into a new FieldValues
        FieldValues values = new FieldValues(curDesc, false);
        bin.setBlockDataMode(true);
        if (!curDesc.hasWriteObjectData()) {
            /*
             * Fix for 4360508: since stream does not contain terminating
             * TC_ENDBLOCKDATA tag, set flag so that reading code elsewhere
             * knows to simulate end-of-custom-data behavior.
             */
            defaultDataEnd = true;
        }
        return values;
    }

    /**
     * Register an object to be validated before the graph is returned.  While
     * similar to resolveObject these validations are called after the entire
     * graph has been reconstituted.  Typically, a readObject method will
     * register the object with the stream so that when all of the objects are
     * restored a final set of validations can be performed.
     *
     * @param   obj the object to receive the validation callback.
     * @param   prio controls the order of callbacks; zero is a good default.
     *          Use higher numbers to be called back earlier, lower numbers for
     *          later callbacks. Within a priority, callbacks are processed in
     *          no particular order.
     * @throws  NotActiveException The stream is not currently reading objects
     *          so it is invalid to register a callback.
     * @throws  InvalidObjectException The validation object is null.
     */
    public void registerValidation(ObjectInputValidation obj, int prio)
        throws NotActiveException, InvalidObjectException
    {
        if (depth == 0) {
            throw new NotActiveException("stream inactive");
        }
        vlist.register(obj, prio);
    }

    /**
     * Load the local class equivalent of the specified stream class
     * description.  Subclasses may implement this method to allow classes to
     * be fetched from an alternate source.
     *
     * <p>The corresponding method in {@code ObjectOutputStream} is
     * {@code annotateClass}.  This method will be invoked only once for
     * each unique class in the stream.  This method can be implemented by
     * subclasses to use an alternate loading mechanism but must return a
     * {@code Class} object. Once returned, if the class is not an array
     * class, its serialVersionUID is compared to the serialVersionUID of the
     * serialized class, and if there is a mismatch, the deserialization fails
     * and an {@link InvalidClassException} is thrown.
     *
     * <p>The default implementation of this method in
     * {@code ObjectInputStream} returns the result of calling
     * <pre>
     *     Class.forName(desc.getName(), false, loader)
     * </pre>
     * where {@code loader} is the first class loader on the current
     * thread's stack (starting from the currently executing method) that is
     * neither the {@linkplain ClassLoader#getPlatformClassLoader() platform
     * class loader} nor its ancestor; otherwise, {@code loader} is the
     * <em>platform class loader</em>. If this call results in a
     * {@code ClassNotFoundException} and the name of the passed
     * {@code ObjectStreamClass} instance is the Java language keyword
     * for a primitive type or void, then the {@code Class} object
     * representing that primitive type or void will be returned
     * (e.g., an {@code ObjectStreamClass} with the name
     * {@code "int"} will be resolved to {@code Integer.TYPE}).
     * Otherwise, the {@code ClassNotFoundException} will be thrown to
     * the caller of this method.
     *
     * @param   desc an instance of class {@code ObjectStreamClass}
     * @return  a {@code Class} object corresponding to {@code desc}
     * @throws  IOException any of the usual Input/Output exceptions.
     * @throws  ClassNotFoundException if class of a serialized object cannot
     *          be found.
     */
    protected Class<?> resolveClass(ObjectStreamClass desc)
        throws IOException, ClassNotFoundException
    {
        String name = desc.getName();
        try {
            if (null == classCache) {
                return Class.forName(name, false, latestUserDefinedLoader());
            } else {
                if (refreshLudcl) {
                    cachedLudcl = latestUserDefinedLoader();
                    refreshLudcl = false;
                }
                return classCache.get(name, cachedLudcl);
            }
        } catch (ClassNotFoundException ex) {
            Class<?> cl = primClasses.get(name);
            if (cl != null) {
                return cl;
            } else {
                throw ex;
            }
        }
    }

    /**
     * Returns a proxy class that implements the interfaces named in a proxy
     * class descriptor; subclasses may implement this method to read custom
     * data from the stream along with the descriptors for dynamic proxy
     * classes, allowing them to use an alternate loading mechanism for the
     * interfaces and the proxy class.
     *
     * <p>This method is called exactly once for each unique proxy class
     * descriptor in the stream.
     *
     * <p>The corresponding method in {@code ObjectOutputStream} is
     * {@code annotateProxyClass}.  For a given subclass of
     * {@code ObjectInputStream} that overrides this method, the
     * {@code annotateProxyClass} method in the corresponding subclass of
     * {@code ObjectOutputStream} must write any data or objects read by
     * this method.
     *
     * <p>The default implementation of this method in
     * {@code ObjectInputStream} returns the result of calling
     * {@code Proxy.getProxyClass} with the list of {@code Class}
     * objects for the interfaces that are named in the {@code interfaces}
     * parameter.  The {@code Class} object for each interface name
     * {@code i} is the value returned by calling
     * <pre>
     *     Class.forName(i, false, loader)
     * </pre>
     * where {@code loader} is the first class loader on the current
     * thread's stack (starting from the currently executing method) that is
     * neither the {@linkplain ClassLoader#getPlatformClassLoader() platform
     * class loader} nor its ancestor; otherwise, {@code loader} is the
     * <em>platform class loader</em>.
     * Unless any of the resolved interfaces are non-public, this same value
     * of {@code loader} is also the class loader passed to
     * {@code Proxy.getProxyClass}; if non-public interfaces are present,
     * their class loader is passed instead (if more than one non-public
     * interface class loader is encountered, an
     * {@code IllegalAccessError} is thrown).
     * If {@code Proxy.getProxyClass} throws an
     * {@code IllegalArgumentException}, {@code resolveProxyClass}
     * will throw a {@code ClassNotFoundException} containing the
     * {@code IllegalArgumentException}.
     *
     * @param interfaces the list of interface names that were
     *                deserialized in the proxy class descriptor
     * @return  a proxy class for the specified interfaces
     * @throws        IOException any exception thrown by the underlying
     *                {@code InputStream}
     * @throws        ClassNotFoundException if the proxy class or any of the
     *                named interfaces could not be found
     * @see ObjectOutputStream#annotateProxyClass(Class)
     * @since 1.3
     */
    protected Class<?> resolveProxyClass(String[] interfaces)
        throws IOException, ClassNotFoundException
    {
        ClassLoader latestLoader = latestUserDefinedLoader();
        ClassLoader nonPublicLoader = null;
        boolean hasNonPublicInterface = false;

        // define proxy in class loader of non-public interface(s), if any
        Class<?>[] classObjs = new Class<?>[interfaces.length];
        for (int i = 0; i < interfaces.length; i++) {
            Class<?> cl = Class.forName(interfaces[i], false, latestLoader);
            if ((cl.getModifiers() & Modifier.PUBLIC) == 0) {
                if (hasNonPublicInterface) {
                    if (nonPublicLoader != cl.getClassLoader()) {
                        throw new IllegalAccessError(
                            "conflicting non-public interface class loaders");
                    }
                } else {
                    nonPublicLoader = cl.getClassLoader();
                    hasNonPublicInterface = true;
                }
            }
            classObjs[i] = cl;
        }
        try {
            @SuppressWarnings("deprecation")
            Class<?> proxyClass = Proxy.getProxyClass(
                hasNonPublicInterface ? nonPublicLoader : latestLoader,
                classObjs);
            return proxyClass;
        } catch (IllegalArgumentException e) {
            throw new ClassNotFoundException(null, e);
        }
    }

    /**
     * This method will allow trusted subclasses of ObjectInputStream to
     * substitute one object for another during deserialization. Replacing
     * objects is disabled until enableResolveObject is called. The
     * enableResolveObject method checks that the stream requesting to resolve
     * object can be trusted. Every reference to serializable objects is passed
     * to resolveObject.  To ensure that the private state of objects is not
     * unintentionally exposed only trusted streams may use resolveObject.
     *
     * <p>This method is called after an object has been read but before it is
     * returned from readObject.  The default resolveObject method just returns
     * the same object.
     *
     * <p>When a subclass is replacing objects it must ensure that the
     * substituted object is compatible with every field where the reference
     * will be stored.  Objects whose type is not a subclass of the type of the
     * field or array element abort the deserialization by raising an exception
     * and the object is not be stored.
     *
     * <p>This method is called only once when each object is first
     * encountered.  All subsequent references to the object will be redirected
     * to the new object.
     *
     * @param   obj object to be substituted
     * @return  the substituted object
     * @throws  IOException Any of the usual Input/Output exceptions.
     */
    protected Object resolveObject(Object obj) throws IOException {
        return obj;
    }

    /**
     * Enables the stream to do replacement of objects read from the stream. When
     * enabled, the {@link #resolveObject} method is called for every object being
     * deserialized.
     *
     * <p>If object replacement is currently not enabled, and
     * {@code enable} is true, and there is a security manager installed,
     * this method first calls the security manager's
     * {@code checkPermission} method with the
     * {@code SerializablePermission("enableSubstitution")} permission to
     * ensure that the caller is permitted to enable the stream to do replacement
     * of objects read from the stream.
     *
     * @param   enable true for enabling use of {@code resolveObject} for
     *          every object being deserialized
     * @return  the previous setting before this method was invoked
     * @throws  SecurityException if a security manager exists and its
     *          {@code checkPermission} method denies enabling the stream
     *          to do replacement of objects read from the stream.
     * @see SecurityManager#checkPermission
     * @see java.io.SerializablePermission
     */
    protected boolean enableResolveObject(boolean enable)
        throws SecurityException
    {
        if (enable == enableResolve) {
            return enable;
        }
        if (enable) {
            @SuppressWarnings("removal")
            SecurityManager sm = System.getSecurityManager();
            if (sm != null) {
                sm.checkPermission(SUBSTITUTION_PERMISSION);
            }
        }
        enableResolve = enable;
        return !enableResolve;
    }

    /**
     * The readStreamHeader method is provided to allow subclasses to read and
     * verify their own stream headers. It reads and verifies the magic number
     * and version number.
     *
     * @throws  IOException if there are I/O errors while reading from the
     *          underlying {@code InputStream}
     * @throws  StreamCorruptedException if control information in the stream
     *          is inconsistent
     */
    protected void readStreamHeader()
        throws IOException, StreamCorruptedException
    {
        short s0 = bin.readShort();
        short s1 = bin.readShort();
        if (s0 != STREAM_MAGIC || s1 != STREAM_VERSION) {
            throw new StreamCorruptedException(
                String.format("invalid stream header: %04X%04X", s0, s1));
        }
    }

    /**
     * Read a class descriptor from the serialization stream.  This method is
     * called when the ObjectInputStream expects a class descriptor as the next
     * item in the serialization stream.  Subclasses of ObjectInputStream may
     * override this method to read in class descriptors that have been written
     * in non-standard formats (by subclasses of ObjectOutputStream which have
     * overridden the {@code writeClassDescriptor} method).  By default,
     * this method reads class descriptors according to the format defined in
     * the Object Serialization specification.
     *
     * @return  the class descriptor read
     * @throws  IOException If an I/O error has occurred.
     * @throws  ClassNotFoundException If the Class of a serialized object used
     *          in the class descriptor representation cannot be found
     * @see java.io.ObjectOutputStream#writeClassDescriptor(java.io.ObjectStreamClass)
     * @since 1.3
     */
    protected ObjectStreamClass readClassDescriptor()
        throws IOException, ClassNotFoundException
    {
        ObjectStreamClass desc = new ObjectStreamClass();
        desc.readNonProxy(this);
        return desc;
    }

    /**
     * Reads a byte of data. This method will block if no input is available.
     *
     * @return  the byte read, or -1 if the end of the stream is reached.
     * @throws  IOException If an I/O error has occurred.
     */
    public int read() throws IOException {
        return bin.read();
    }

    /**
     * Reads into an array of bytes.  This method will block until some input
     * is available. Consider using java.io.DataInputStream.readFully to read
     * exactly 'length' bytes.
     *
     * @param   buf the buffer into which the data is read
     * @param   off the start offset in the destination array {@code buf}
     * @param   len the maximum number of bytes read
     * @return  the actual number of bytes read, -1 is returned when the end of
     *          the stream is reached.
     * @throws  NullPointerException if {@code buf} is {@code null}.
     * @throws  IndexOutOfBoundsException if {@code off} is negative,
     *          {@code len} is negative, or {@code len} is greater than
     *          {@code buf.length - off}.
     * @throws  IOException If an I/O error has occurred.
     * @see java.io.DataInputStream#readFully(byte[],int,int)
     */
    public int read(byte[] buf, int off, int len) throws IOException {
        if (buf == null) {
            throw new NullPointerException();
        }
        Objects.checkFromIndexSize(off, len, buf.length);
        return bin.read(buf, off, len, false);
    }

    /**
     * Returns the number of bytes that can be read without blocking.
     *
     * @return  the number of available bytes.
     * @throws  IOException if there are I/O errors while reading from the
     *          underlying {@code InputStream}
     */
    public int available() throws IOException {
        return bin.available();
    }

    /**
     * Closes the input stream. Must be called to release any resources
     * associated with the stream.
     *
     * @throws  IOException If an I/O error has occurred.
     */
    public void close() throws IOException {
        /*
         * Even if stream already closed, propagate redundant close to
         * underlying stream to stay consistent with previous implementations.
         */
        closed = true;
        if (depth == 0) {
            clear();
        }
        bin.close();
    }

    /**
     * Reads in a boolean.
     *
     * @return  the boolean read.
     * @throws  EOFException If end of file is reached.
     * @throws  IOException If other I/O error has occurred.
     */
    public boolean readBoolean() throws IOException {
        return bin.readBoolean();
    }

    /**
     * Reads an 8 bit byte.
     *
     * @return  the 8 bit byte read.
     * @throws  EOFException If end of file is reached.
     * @throws  IOException If other I/O error has occurred.
     */
    public byte readByte() throws IOException  {
        return bin.readByte();
    }

    /**
     * Reads an unsigned 8 bit byte.
     *
     * @return  the 8 bit byte read.
     * @throws  EOFException If end of file is reached.
     * @throws  IOException If other I/O error has occurred.
     */
    public int readUnsignedByte()  throws IOException {
        return bin.readUnsignedByte();
    }

    /**
     * Reads a 16 bit char.
     *
     * @return  the 16 bit char read.
     * @throws  EOFException If end of file is reached.
     * @throws  IOException If other I/O error has occurred.
     */
    public char readChar()  throws IOException {
        return bin.readChar();
    }

    /**
     * Reads a 16 bit short.
     *
     * @return  the 16 bit short read.
     * @throws  EOFException If end of file is reached.
     * @throws  IOException If other I/O error has occurred.
     */
    public short readShort()  throws IOException {
        return bin.readShort();
    }

    /**
     * Reads an unsigned 16 bit short.
     *
     * @return  the 16 bit short read.
     * @throws  EOFException If end of file is reached.
     * @throws  IOException If other I/O error has occurred.
     */
    public int readUnsignedShort() throws IOException {
        return bin.readUnsignedShort();
    }

    /**
     * Reads a 32 bit int.
     *
     * @return  the 32 bit integer read.
     * @throws  EOFException If end of file is reached.
     * @throws  IOException If other I/O error has occurred.
     */
    public int readInt()  throws IOException {
        return bin.readInt();
    }

    /**
     * Reads a 64 bit long.
     *
     * @return  the read 64 bit long.
     * @throws  EOFException If end of file is reached.
     * @throws  IOException If other I/O error has occurred.
     */
    public long readLong()  throws IOException {
        return bin.readLong();
    }

    /**
     * Reads a 32 bit float.
     *
     * @return  the 32 bit float read.
     * @throws  EOFException If end of file is reached.
     * @throws  IOException If other I/O error has occurred.
     */
    public float readFloat() throws IOException {
        return bin.readFloat();
    }

    /**
     * Reads a 64 bit double.
     *
     * @return  the 64 bit double read.
     * @throws  EOFException If end of file is reached.
     * @throws  IOException If other I/O error has occurred.
     */
    public double readDouble() throws IOException {
        return bin.readDouble();
    }

    /**
     * Reads bytes, blocking until all bytes are read.
     *
     * @param   buf the buffer into which the data is read
     * @throws  NullPointerException If {@code buf} is {@code null}.
     * @throws  EOFException If end of file is reached.
     * @throws  IOException If other I/O error has occurred.
     */
    public void readFully(byte[] buf) throws IOException {
        bin.readFully(buf, 0, buf.length, false);
    }

    /**
     * Reads bytes, blocking until all bytes are read.
     *
     * @param   buf the buffer into which the data is read
     * @param   off the start offset into the data array {@code buf}
     * @param   len the maximum number of bytes to read
     * @throws  NullPointerException If {@code buf} is {@code null}.
     * @throws  IndexOutOfBoundsException If {@code off} is negative,
     *          {@code len} is negative, or {@code len} is greater than
     *          {@code buf.length - off}.
     * @throws  EOFException If end of file is reached.
     * @throws  IOException If other I/O error has occurred.
     */
    public void readFully(byte[] buf, int off, int len) throws IOException {
        Objects.checkFromIndexSize(off, len, buf.length);
        bin.readFully(buf, off, len, false);
    }

    /**
     * Skips bytes.
     *
     * @param   len the number of bytes to be skipped
     * @return  the actual number of bytes skipped.
     * @throws  IOException If an I/O error has occurred.
     */
    public int skipBytes(int len) throws IOException {
        return bin.skipBytes(len);
    }

    /**
     * Reads in a line that has been terminated by a \n, \r, \r\n or EOF.
     *
     * @return  a String copy of the line.
     * @throws  IOException if there are I/O errors while reading from the
     *          underlying {@code InputStream}
     * @deprecated This method does not properly convert bytes to characters.
     *          see DataInputStream for the details and alternatives.
     */
    @Deprecated
    public String readLine() throws IOException {
        return bin.readLine();
    }

    /**
     * Reads a String in
     * <a href="DataInput.html#modified-utf-8">modified UTF-8</a>
     * format.
     *
     * @return  the String.
     * @throws  IOException if there are I/O errors while reading from the
     *          underlying {@code InputStream}
     * @throws  UTFDataFormatException if read bytes do not represent a valid
     *          modified UTF-8 encoding of a string
     */
    public String readUTF() throws IOException {
        return bin.readUTF();
    }

    /**
     * Returns the deserialization filter for this stream.
     * The filter is the result of invoking the
     * {@link Config#getSerialFilterFactory() JVM-wide filter factory}
     * either by the {@linkplain #ObjectInputStream() constructor} or the most recent invocation of
     * {@link #setObjectInputFilter setObjectInputFilter}.
     *
     * @return the deserialization filter for the stream; may be null
     * @since 9
     */
    public final ObjectInputFilter getObjectInputFilter() {
        return serialFilter;
    }

    /**
     * Set the deserialization filter for the stream.
     *
     * The deserialization filter is set to the filter returned by invoking the
     * {@linkplain Config#getSerialFilterFactory() JVM-wide filter factory}
     * with the {@linkplain #getObjectInputFilter() current filter} and the {@code filter} parameter.
     * The current filter was set in the
     * {@linkplain #ObjectInputStream() ObjectInputStream constructors} by invoking the
     * {@linkplain Config#getSerialFilterFactory() JVM-wide filter factory} and may be {@code null}.
     * {@linkplain #setObjectInputFilter(ObjectInputFilter)} This method} can be called
     * once and only once before reading any objects from the stream;
     * for example, by calling {@link #readObject} or {@link #readUnshared}.
     *
     * <p>It is not permitted to replace a {@code non-null} filter with a {@code null} filter.
     * If the {@linkplain #getObjectInputFilter() current filter} is {@code non-null},
     * the value returned from the filter factory must be {@code non-null}.
     *
     * <p>The filter's {@link ObjectInputFilter#checkInput checkInput} method is called
     * for each class and reference in the stream.
     * The filter can check any or all of the class, the array length, the number
     * of references, the depth of the graph, and the size of the input stream.
     * The depth is the number of nested {@linkplain #readObject readObject}
     * calls starting with the reading of the root of the graph being deserialized
     * and the current object being deserialized.
     * The number of references is the cumulative number of objects and references
     * to objects already read from the stream including the current object being read.
     * The filter is invoked only when reading objects from the stream and not for
     * primitives.
     * <p>
     * If the filter returns {@link ObjectInputFilter.Status#REJECTED Status.REJECTED},
     * {@code null} or throws a {@link RuntimeException},
     * the active {@code readObject} or {@code readUnshared}
     * throws {@link InvalidClassException}, otherwise deserialization
     * continues uninterrupted.
     *
     * @implSpec
     * The filter, when not {@code null}, is invoked during {@link #readObject readObject}
     * and {@link #readUnshared readUnshared} for each object (regular or class) in the stream.
     * Strings are treated as primitives and do not invoke the filter.
     * The filter is called for:
     * <ul>
     *     <li>each object reference previously deserialized from the stream
     *     (class is {@code null}, arrayLength is -1),
     *     <li>each regular class (class is not {@code null}, arrayLength is -1),
     *     <li>each interface class explicitly referenced in the stream
     *         (it is not called for interfaces implemented by classes in the stream),
     *     <li>each interface of a dynamic proxy and the dynamic proxy class itself
     *     (class is not {@code null}, arrayLength is -1),
     *     <li>each array is filtered using the array type and length of the array
     *     (class is the array type, arrayLength is the requested length),
     *     <li>each object replaced by its class' {@code readResolve} method
     *         is filtered using the replacement object's class, if not {@code null},
     *         and if it is an array, the arrayLength, otherwise -1,
     *     <li>and each object replaced by {@link #resolveObject resolveObject}
     *         is filtered using the replacement object's class, if not {@code null},
     *         and if it is an array, the arrayLength, otherwise -1.
     * </ul>
     *
     * When the {@link ObjectInputFilter#checkInput checkInput} method is invoked
     * it is given access to the current class, the array length,
     * the current number of references already read from the stream,
     * the depth of nested calls to {@link #readObject readObject} or
     * {@link #readUnshared readUnshared},
     * and the implementation dependent number of bytes consumed from the input stream.
     * <p>
     * Each call to {@link #readObject readObject} or
     * {@link #readUnshared readUnshared} increases the depth by 1
     * before reading an object and decreases by 1 before returning
     * normally or exceptionally.
     * The depth starts at {@code 1} and increases for each nested object and
     * decrements when each nested call returns.
     * The count of references in the stream starts at {@code 1} and
     * is increased before reading an object.
     *
     * @param filter the filter, may be null
     * @throws SecurityException if there is security manager and the
     *       {@code SerializablePermission("serialFilter")} is not granted
     * @throws IllegalStateException if an object has been read,
     *       if the filter factory returns {@code null} when the
     *       {@linkplain #getObjectInputFilter() current filter} is non-null, or
     *       if the filter has already been set.
     * @since 9
     */
    public final void setObjectInputFilter(ObjectInputFilter filter) {
        @SuppressWarnings("removal")
        SecurityManager sm = System.getSecurityManager();
        if (sm != null) {
            sm.checkPermission(ObjectStreamConstants.SERIAL_FILTER_PERMISSION);
        }
        if (totalObjectRefs > 0 && !Caches.SET_FILTER_AFTER_READ) {
            throw new IllegalStateException(
                    "filter can not be set after an object has been read");
        }
        if (streamFilterSet) {
            throw new IllegalStateException("filter can not be set more than once");
        }
        streamFilterSet = true;
        // Delegate to serialFilterFactory to compute stream filter
        ObjectInputFilter next = Config.getSerialFilterFactory()
                .apply(serialFilter, filter);
        if (serialFilter != null && next == null) {
            throw new IllegalStateException("filter can not be replaced with null filter");
        }
        serialFilter = next;
    }

    /**
     * Invokes the deserialization filter if non-null.
     *
     * If the filter rejects or an exception is thrown, throws InvalidClassException.
     *
     * Logs and/or commits a {@code DeserializationEvent}, if configured.
     *
     * @param clazz the class; may be null
     * @param arrayLength the array length requested; use {@code -1} if not creating an array
     * @throws InvalidClassException if it rejected by the filter or
     *        a {@link RuntimeException} is thrown
     */
    private void filterCheck(Class<?> clazz, int arrayLength)
            throws InvalidClassException {
        // Info about the stream is not available if overridden by subclass, return 0
        long bytesRead = (bin == null) ? 0 : bin.getBytesRead();
        RuntimeException ex = null;
        ObjectInputFilter.Status status = null;

        if (serialFilter != null) {
            try {
                status = serialFilter.checkInput(new FilterValues(clazz, arrayLength,
                        totalObjectRefs, depth, bytesRead));
            } catch (RuntimeException e) {
                // Preventive interception of an exception to log
                status = ObjectInputFilter.Status.REJECTED;
                ex = e;
            }
            if (Logging.filterLogger != null) {
                // Debug logging of filter checks that fail; Tracing for those that succeed
                Logging.filterLogger.log(status == null || status == ObjectInputFilter.Status.REJECTED
                                ? Logger.Level.DEBUG
                                : Logger.Level.TRACE,
                        "ObjectInputFilter {0}: {1}, array length: {2}, nRefs: {3}, depth: {4}, bytes: {5}, ex: {6}",
                        status, clazz, arrayLength, totalObjectRefs, depth, bytesRead,
                        Objects.toString(ex, "n/a"));
            }
        }
        DeserializationEvent event = new DeserializationEvent();
        if (event.shouldCommit()) {
            event.filterConfigured = serialFilter != null;
            event.filterStatus = status != null ? status.name() : null;
            event.type = clazz;
            event.arrayLength = arrayLength;
            event.objectReferences = totalObjectRefs;
            event.depth = depth;
            event.bytesRead = bytesRead;
            event.exceptionType = ex != null ? ex.getClass() : null;
            event.exceptionMessage = ex != null ? ex.getMessage() : null;
            event.commit();
        }
        if (serialFilter != null && (status == null || status == ObjectInputFilter.Status.REJECTED)) {
            InvalidClassException ice = new InvalidClassException("filter status: " + status);
            ice.initCause(ex);
            throw ice;
        }
    }

    /**
     * Checks the given array type and length to ensure that creation of such
     * an array is permitted by this ObjectInputStream. The arrayType argument
     * must represent an actual array type.
     *
     * This private method is called via SharedSecrets.
     *
     * @param arrayType the array type
     * @param arrayLength the array length
     * @throws NullPointerException if arrayType is null
     * @throws IllegalArgumentException if arrayType isn't actually an array type
     * @throws NegativeArraySizeException if arrayLength is negative
     * @throws InvalidClassException if the filter rejects creation
     */
    private void checkArray(Class<?> arrayType, int arrayLength) throws InvalidClassException {
        if (! arrayType.isArray()) {
            throw new IllegalArgumentException("not an array type");
        }

        if (arrayLength < 0) {
            throw new NegativeArraySizeException();
        }

        filterCheck(arrayType, arrayLength);
    }

    /**
     * Provide access to the persistent fields read from the input stream.
     */
    public abstract static class GetField {
        /**
         * Constructor for subclasses to call.
         */
        public GetField() {}

        /**
         * Get the ObjectStreamClass that describes the fields in the stream.
         *
         * @return  the descriptor class that describes the serializable fields
         */
        public abstract ObjectStreamClass getObjectStreamClass();

        /**
         * Return true if the named field is defaulted and has no value in this
         * stream.
         *
         * @param  name the name of the field
         * @return true, if and only if the named field is defaulted
         * @throws IOException if there are I/O errors while reading from
         *         the underlying {@code InputStream}
         * @throws IllegalArgumentException if {@code name} does not
         *         correspond to a serializable field
         */
        public abstract boolean defaulted(String name) throws IOException;

        /**
         * Get the value of the named boolean field from the persistent field.
         *
         * @param  name the name of the field
         * @param  val the default value to use if {@code name} does not
         *         have a value
         * @return the value of the named {@code boolean} field
         * @throws IOException if there are I/O errors while reading from the
         *         underlying {@code InputStream}
         * @throws IllegalArgumentException if type of {@code name} is
         *         not serializable or if the field type is incorrect
         */
        public abstract boolean get(String name, boolean val)
            throws IOException;

        /**
         * Get the value of the named byte field from the persistent field.
         *
         * @param  name the name of the field
         * @param  val the default value to use if {@code name} does not
         *         have a value
         * @return the value of the named {@code byte} field
         * @throws IOException if there are I/O errors while reading from the
         *         underlying {@code InputStream}
         * @throws IllegalArgumentException if type of {@code name} is
         *         not serializable or if the field type is incorrect
         */
        public abstract byte get(String name, byte val) throws IOException;

        /**
         * Get the value of the named char field from the persistent field.
         *
         * @param  name the name of the field
         * @param  val the default value to use if {@code name} does not
         *         have a value
         * @return the value of the named {@code char} field
         * @throws IOException if there are I/O errors while reading from the
         *         underlying {@code InputStream}
         * @throws IllegalArgumentException if type of {@code name} is
         *         not serializable or if the field type is incorrect
         */
        public abstract char get(String name, char val) throws IOException;

        /**
         * Get the value of the named short field from the persistent field.
         *
         * @param  name the name of the field
         * @param  val the default value to use if {@code name} does not
         *         have a value
         * @return the value of the named {@code short} field
         * @throws IOException if there are I/O errors while reading from the
         *         underlying {@code InputStream}
         * @throws IllegalArgumentException if type of {@code name} is
         *         not serializable or if the field type is incorrect
         */
        public abstract short get(String name, short val) throws IOException;

        /**
         * Get the value of the named int field from the persistent field.
         *
         * @param  name the name of the field
         * @param  val the default value to use if {@code name} does not
         *         have a value
         * @return the value of the named {@code int} field
         * @throws IOException if there are I/O errors while reading from the
         *         underlying {@code InputStream}
         * @throws IllegalArgumentException if type of {@code name} is
         *         not serializable or if the field type is incorrect
         */
        public abstract int get(String name, int val) throws IOException;

        /**
         * Get the value of the named long field from the persistent field.
         *
         * @param  name the name of the field
         * @param  val the default value to use if {@code name} does not
         *         have a value
         * @return the value of the named {@code long} field
         * @throws IOException if there are I/O errors while reading from the
         *         underlying {@code InputStream}
         * @throws IllegalArgumentException if type of {@code name} is
         *         not serializable or if the field type is incorrect
         */
        public abstract long get(String name, long val) throws IOException;

        /**
         * Get the value of the named float field from the persistent field.
         *
         * @param  name the name of the field
         * @param  val the default value to use if {@code name} does not
         *         have a value
         * @return the value of the named {@code float} field
         * @throws IOException if there are I/O errors while reading from the
         *         underlying {@code InputStream}
         * @throws IllegalArgumentException if type of {@code name} is
         *         not serializable or if the field type is incorrect
         */
        public abstract float get(String name, float val) throws IOException;

        /**
         * Get the value of the named double field from the persistent field.
         *
         * @param  name the name of the field
         * @param  val the default value to use if {@code name} does not
         *         have a value
         * @return the value of the named {@code double} field
         * @throws IOException if there are I/O errors while reading from the
         *         underlying {@code InputStream}
         * @throws IllegalArgumentException if type of {@code name} is
         *         not serializable or if the field type is incorrect
         */
        public abstract double get(String name, double val) throws IOException;

        /**
         * Get the value of the named Object field from the persistent field.
         *
         * @param  name the name of the field
         * @param  val the default value to use if {@code name} does not
         *         have a value
         * @return the value of the named {@code Object} field
         * @throws ClassNotFoundException Class of a serialized object cannot be found.
         * @throws IOException if there are I/O errors while reading from the
         *         underlying {@code InputStream}
         * @throws IllegalArgumentException if type of {@code name} is
         *         not serializable or if the field type is incorrect
         */
        public abstract Object get(String name, Object val) throws IOException, ClassNotFoundException;
    }

    /**
     * Verifies that this (possibly subclass) instance can be constructed
     * without violating security constraints: the subclass must not override
     * security-sensitive non-final methods, or else the
     * "enableSubclassImplementation" SerializablePermission is checked.
     */
    private void verifySubclass() {
        Class<?> cl = getClass();
        if (cl == ObjectInputStream.class) {
            return;
        }
        @SuppressWarnings("removal")
        SecurityManager sm = System.getSecurityManager();
        if (sm == null) {
            return;
        }
        boolean result = Caches.subclassAudits.get(cl);
        if (!result) {
            sm.checkPermission(SUBCLASS_IMPLEMENTATION_PERMISSION);
        }
    }

    /**
     * Performs reflective checks on given subclass to verify that it doesn't
     * override security-sensitive non-final methods.  Returns TRUE if subclass
     * is "safe", FALSE otherwise.
     */
    @SuppressWarnings("removal")
    private static Boolean auditSubclass(Class<?> subcl) {
        return AccessController.doPrivileged(
            new PrivilegedAction<Boolean>() {
                public Boolean run() {
                    for (Class<?> cl = subcl;
                         cl != ObjectInputStream.class;
                         cl = cl.getSuperclass())
                    {
                        try {
                            cl.getDeclaredMethod(
                                "readUnshared", (Class[]) null);
                            return Boolean.FALSE;
                        } catch (NoSuchMethodException ex) {
                        }
                        try {
                            cl.getDeclaredMethod("readFields", (Class[]) null);
                            return Boolean.FALSE;
                        } catch (NoSuchMethodException ex) {
                        }
                    }
                    return Boolean.TRUE;
                }
            }
        );
    }

    /**
     * Clears internal data structures.
     */
    private void clear() {
        handles.clear();
        vlist.clear();
    }

    /**
     * Underlying readObject implementation.
     * @param type a type expected to be deserialized; non-null
     * @param unshared true if the object can not be a reference to a shared object, otherwise false
     */
    private Object readObject0(Class<?> type, boolean unshared) throws IOException {
        boolean oldMode = bin.getBlockDataMode();
        if (oldMode) {
            int remain = bin.currentBlockRemaining();
            if (remain > 0) {
                throw new OptionalDataException(remain);
            } else if (defaultDataEnd) {
                /*
                 * Fix for 4360508: stream is currently at the end of a field
                 * value block written via default serialization; since there
                 * is no terminating TC_ENDBLOCKDATA tag, simulate
                 * end-of-custom-data behavior explicitly.
                 */
                throw new OptionalDataException(true);
            }
            bin.setBlockDataMode(false);
        }

        byte tc;
        while ((tc = bin.peekByte()) == TC_RESET) {
            bin.readByte();
            handleReset();
        }

        depth++;
        totalObjectRefs++;
        try {
            switch (tc) {
                case TC_NULL:
                    return readNull();

                case TC_REFERENCE:
                    // check the type of the existing object
                    return type.cast(readHandle(unshared));

                case TC_CLASS:
                    if (type == String.class) {
                        throw new ClassCastException("Cannot cast a class to java.lang.String");
                    }
                    return readClass(unshared);

                case TC_CLASSDESC:
                case TC_PROXYCLASSDESC:
                    if (type == String.class) {
                        throw new ClassCastException("Cannot cast a class to java.lang.String");
                    }
                    return readClassDesc(unshared);

                case TC_STRING:
                case TC_LONGSTRING:
                    return checkResolve(readString(unshared));

                case TC_ARRAY:
                    if (type == String.class) {
                        throw new ClassCastException("Cannot cast an array to java.lang.String");
                    }
                    return checkResolve(readArray(unshared));

                case TC_ENUM:
                    if (type == String.class) {
                        throw new ClassCastException("Cannot cast an enum to java.lang.String");
                    }
                    return checkResolve(readEnum(unshared));

                case TC_OBJECT:
                    if (type == String.class) {
                        throw new ClassCastException("Cannot cast an object to java.lang.String");
                    }
                    return checkResolve(readOrdinaryObject(unshared));

                case TC_EXCEPTION:
                    if (type == String.class) {
                        throw new ClassCastException("Cannot cast an exception to java.lang.String");
                    }
                    IOException ex = readFatalException();
                    throw new WriteAbortedException("writing aborted", ex);

                case TC_BLOCKDATA:
                case TC_BLOCKDATALONG:
                    if (oldMode) {
                        bin.setBlockDataMode(true);
                        bin.peek();             // force header read
                        throw new OptionalDataException(
                            bin.currentBlockRemaining());
                    } else {
                        throw new StreamCorruptedException(
                            "unexpected block data");
                    }

                case TC_ENDBLOCKDATA:
                    if (oldMode) {
                        throw new OptionalDataException(true);
                    } else {
                        throw new StreamCorruptedException(
                            "unexpected end of block data");
                    }

                default:
                    throw new StreamCorruptedException(
                        String.format("invalid type code: %02X", tc));
            }
        } finally {
            depth--;
            bin.setBlockDataMode(oldMode);
        }
    }

    /**
     * If resolveObject has been enabled and given object does not have an
     * exception associated with it, calls resolveObject to determine
     * replacement for object, and updates handle table accordingly.  Returns
     * replacement object, or echoes provided object if no replacement
     * occurred.  Expects that passHandle is set to given object's handle prior
     * to calling this method.
     */
    private Object checkResolve(Object obj) throws IOException {
        if (!enableResolve || handles.lookupException(passHandle) != null) {
            return obj;
        }
        Object rep = resolveObject(obj);
        if (rep != obj) {
            // The type of the original object has been filtered but resolveObject
            // may have replaced it;  filter the replacement's type
            if (rep != null) {
                if (rep.getClass().isArray()) {
                    filterCheck(rep.getClass(), Array.getLength(rep));
                } else {
                    filterCheck(rep.getClass(), -1);
                }
            }
            handles.setObject(passHandle, rep);
        }
        return rep;
    }

    /**
     * Reads string without allowing it to be replaced in stream.  Called from
     * within ObjectStreamClass.read().
     */
    String readTypeString() throws IOException {
        int oldHandle = passHandle;
        try {
            byte tc = bin.peekByte();
            return switch (tc) {
                case TC_NULL                  -> (String) readNull();
                case TC_REFERENCE             -> (String) readHandle(false);
                case TC_STRING, TC_LONGSTRING -> readString(false);
                default                       -> throw new StreamCorruptedException(
                        String.format("invalid type code: %02X", tc));
            };
        } finally {
            passHandle = oldHandle;
        }
    }

    /**
     * Reads in null code, sets passHandle to NULL_HANDLE and returns null.
     */
    private Object readNull() throws IOException {
        if (bin.readByte() != TC_NULL) {
            throw new InternalError();
        }
        passHandle = NULL_HANDLE;
        return null;
    }

    /**
     * Reads in object handle, sets passHandle to the read handle, and returns
     * object associated with the handle.
     */
    private Object readHandle(boolean unshared) throws IOException {
        if (bin.readByte() != TC_REFERENCE) {
            throw new InternalError();
        }
        passHandle = bin.readInt() - baseWireHandle;
        if (passHandle < 0 || passHandle >= handles.size()) {
            throw new StreamCorruptedException(
                String.format("invalid handle value: %08X", passHandle +
                baseWireHandle));
        }
        if (unshared) {
            // REMIND: what type of exception to throw here?
            throw new InvalidObjectException(
                "cannot read back reference as unshared");
        }

        Object obj = handles.lookupObject(passHandle);
        if (obj == unsharedMarker) {
            // REMIND: what type of exception to throw here?
            throw new InvalidObjectException(
                "cannot read back reference to unshared object");
        }
        filterCheck(null, -1);       // just a check for number of references, depth, no class
        return obj;
    }

    /**
     * Reads in and returns class object.  Sets passHandle to class object's
     * assigned handle.  Returns null if class is unresolvable (in which case a
     * ClassNotFoundException will be associated with the class' handle in the
     * handle table).
     */
    private Class<?> readClass(boolean unshared) throws IOException {
        if (bin.readByte() != TC_CLASS) {
            throw new InternalError();
        }
        ObjectStreamClass desc = readClassDesc(false);
        Class<?> cl = desc.forClass();
        passHandle = handles.assign(unshared ? unsharedMarker : cl);

        ClassNotFoundException resolveEx = desc.getResolveException();
        if (resolveEx != null) {
            handles.markException(passHandle, resolveEx);
        }

        handles.finish(passHandle);
        return cl;
    }

    /**
     * Reads in and returns (possibly null) class descriptor.  Sets passHandle
     * to class descriptor's assigned handle.  If class descriptor cannot be
     * resolved to a class in the local VM, a ClassNotFoundException is
     * associated with the class descriptor's handle.
     */
    private ObjectStreamClass readClassDesc(boolean unshared)
        throws IOException
    {
        byte tc = bin.peekByte();

        return switch (tc) {
            case TC_NULL            -> (ObjectStreamClass) readNull();
            case TC_PROXYCLASSDESC  -> readProxyDesc(unshared);
            case TC_CLASSDESC       -> readNonProxyDesc(unshared);
            case TC_REFERENCE       -> {
                var d = (ObjectStreamClass) readHandle(unshared);
                // Should only reference initialized class descriptors
                d.checkInitialized();
                yield d;
            }
            default                 -> throw new StreamCorruptedException(
                    String.format("invalid type code: %02X", tc));
        };
    }

    private boolean isCustomSubclass() {
        // Return true if this class is a custom subclass of ObjectInputStream
        return getClass().getClassLoader()
                    != ObjectInputStream.class.getClassLoader();
    }

    /**
     * Reads in and returns class descriptor for a dynamic proxy class.  Sets
     * passHandle to proxy class descriptor's assigned handle.  If proxy class
     * descriptor cannot be resolved to a class in the local VM, a
     * ClassNotFoundException is associated with the descriptor's handle.
     */
    private ObjectStreamClass readProxyDesc(boolean unshared)
        throws IOException
    {
        if (bin.readByte() != TC_PROXYCLASSDESC) {
            throw new InternalError();
        }

        ObjectStreamClass desc = new ObjectStreamClass();
        int descHandle = handles.assign(unshared ? unsharedMarker : desc);
        passHandle = NULL_HANDLE;

        int numIfaces = bin.readInt();
        if (numIfaces > 65535) {
            // Report specification limit exceeded
            throw new InvalidObjectException("interface limit exceeded: " +
                    numIfaces +
                    ", limit: " + Caches.PROXY_INTERFACE_LIMIT);
        }
        String[] ifaces = new String[numIfaces];
        for (int i = 0; i < numIfaces; i++) {
            ifaces[i] = bin.readUTF();
        }

        // Recheck against implementation limit and throw with interface names
        if (numIfaces > Caches.PROXY_INTERFACE_LIMIT) {
            throw new InvalidObjectException("interface limit exceeded: " +
                    numIfaces +
                    ", limit: " + Caches.PROXY_INTERFACE_LIMIT +
                    "; " + Arrays.toString(ifaces));
        }
        Class<?> cl = null;
        ClassNotFoundException resolveEx = null;
        bin.setBlockDataMode(true);
        try {
            if ((cl = resolveProxyClass(ifaces)) == null) {
                resolveEx = new ClassNotFoundException("null class");
            } else if (!Proxy.isProxyClass(cl)) {
                throw new InvalidClassException("Not a proxy");
            } else {
                // ReflectUtil.checkProxyPackageAccess makes a test
                // equivalent to isCustomSubclass so there's no need
                // to condition this call to isCustomSubclass == true here.
                ReflectUtil.checkProxyPackageAccess(
                        getClass().getClassLoader(),
                        cl.getInterfaces());
                // Filter the interfaces
                for (Class<?> clazz : cl.getInterfaces()) {
                    filterCheck(clazz, -1);
                }
            }
        } catch (ClassNotFoundException ex) {
            resolveEx = ex;
        } catch (IllegalAccessError aie) {
            IOException ice = new InvalidClassException(aie.getMessage());
            ice.initCause(aie);
            throw ice;
        } catch (OutOfMemoryError memerr) {
            IOException ex = new InvalidObjectException("Proxy interface limit exceeded: " +
                    Arrays.toString(ifaces));
            ex.initCause(memerr);
            throw ex;
        }

        // Call filterCheck on the class before reading anything else
        filterCheck(cl, -1);

        skipCustomData();

        try {
            totalObjectRefs++;
            depth++;
            desc.initProxy(cl, resolveEx, readClassDesc(false));
        } catch (OutOfMemoryError memerr) {
            IOException ex = new InvalidObjectException("Proxy interface limit exceeded: " +
                    Arrays.toString(ifaces));
            ex.initCause(memerr);
            throw ex;
        } finally {
            depth--;
        }

        handles.finish(descHandle);
        passHandle = descHandle;
        return desc;
    }

    /**
     * Reads in and returns class descriptor for a class that is not a dynamic
     * proxy class.  Sets passHandle to class descriptor's assigned handle.  If
     * class descriptor cannot be resolved to a class in the local VM, a
     * ClassNotFoundException is associated with the descriptor's handle.
     */
    private ObjectStreamClass readNonProxyDesc(boolean unshared)
        throws IOException
    {
        if (bin.readByte() != TC_CLASSDESC) {
            throw new InternalError();
        }

        ObjectStreamClass desc = new ObjectStreamClass();
        int descHandle = handles.assign(unshared ? unsharedMarker : desc);
        passHandle = NULL_HANDLE;

        ObjectStreamClass readDesc;
        try {
            readDesc = readClassDescriptor();
        } catch (ClassNotFoundException ex) {
            throw (IOException) new InvalidClassException(
                "failed to read class descriptor").initCause(ex);
        }

        Class<?> cl = null;
        ClassNotFoundException resolveEx = null;
        bin.setBlockDataMode(true);
        final boolean checksRequired = isCustomSubclass();
        try {
            if ((cl = resolveClass(readDesc)) == null) {
                resolveEx = new ClassNotFoundException("null class");
            } else if (checksRequired) {
                ReflectUtil.checkPackageAccess(cl);
            }
        } catch (ClassNotFoundException ex) {
            resolveEx = ex;
        }

        // Call filterCheck on the class before reading anything else
        filterCheck(cl, -1);

        skipCustomData();

        try {
            totalObjectRefs++;
            depth++;
            desc.initNonProxy(readDesc, cl, resolveEx, readClassDesc(false));

            if (cl != null) {
                // Check that serial filtering has been done on the local class descriptor's superclass,
                // in case it does not appear in the stream.

                // Find the next super descriptor that has a local class descriptor.
                // Descriptors for which there is no local class are ignored.
                ObjectStreamClass superLocal = null;
                for (ObjectStreamClass sDesc = desc.getSuperDesc(); sDesc != null; sDesc = sDesc.getSuperDesc()) {
                    if ((superLocal = sDesc.getLocalDesc()) != null) {
                        break;
                    }
                }

                // Scan local descriptor superclasses for a match with the local descriptor of the super found above.
                // For each super descriptor before the match, invoke the serial filter on the class.
                // The filter is invoked for each class that has not already been filtered
                // but would be filtered if the instance had been serialized by this Java runtime.
                for (ObjectStreamClass lDesc = desc.getLocalDesc().getSuperDesc();
                     lDesc != null && lDesc != superLocal;
                     lDesc = lDesc.getSuperDesc()) {
                    filterCheck(lDesc.forClass(), -1);
                }
            }
        } finally {
            depth--;
        }

        handles.finish(descHandle);
        passHandle = descHandle;

        return desc;
    }

    /**
     * Reads in and returns new string.  Sets passHandle to new string's
     * assigned handle.
     */
    private String readString(boolean unshared) throws IOException {
        byte tc = bin.readByte();
        String str = switch (tc) {
            case TC_STRING      -> bin.readUTF();
            case TC_LONGSTRING  -> bin.readLongUTF();
            default             -> throw new StreamCorruptedException(
                    String.format("invalid type code: %02X", tc));
        };
        passHandle = handles.assign(unshared ? unsharedMarker : str);
        handles.finish(passHandle);
        return str;
    }

    /**
     * Reads in and returns array object, or null if array class is
     * unresolvable.  Sets passHandle to array's assigned handle.
     */
    private Object readArray(boolean unshared) throws IOException {
        if (bin.readByte() != TC_ARRAY) {
            throw new InternalError();
        }

        ObjectStreamClass desc = readClassDesc(false);
        int len = bin.readInt();

        filterCheck(desc.forClass(), len);

        Object array = null;
        Class<?> cl, ccl = null;
        if ((cl = desc.forClass()) != null) {
            ccl = cl.getComponentType();
            array = Array.newInstance(ccl, len);
        }

        int arrayHandle = handles.assign(unshared ? unsharedMarker : array);
        ClassNotFoundException resolveEx = desc.getResolveException();
        if (resolveEx != null) {
            handles.markException(arrayHandle, resolveEx);
        }

        if (ccl == null) {
            for (int i = 0; i < len; i++) {
                readObject0(Object.class, false);
            }
        } else if (ccl.isPrimitive()) {
            if (ccl == Integer.TYPE) {
                bin.readInts((int[]) array, 0, len);
            } else if (ccl == Byte.TYPE) {
                bin.readFully((byte[]) array, 0, len, true);
            } else if (ccl == Long.TYPE) {
                bin.readLongs((long[]) array, 0, len);
            } else if (ccl == Float.TYPE) {
                bin.readFloats((float[]) array, 0, len);
            } else if (ccl == Double.TYPE) {
                bin.readDoubles((double[]) array, 0, len);
            } else if (ccl == Short.TYPE) {
                bin.readShorts((short[]) array, 0, len);
            } else if (ccl == Character.TYPE) {
                bin.readChars((char[]) array, 0, len);
            } else if (ccl == Boolean.TYPE) {
                bin.readBooleans((boolean[]) array, 0, len);
            } else {
                throw new InternalError();
            }
        } else {
            Object[] oa = (Object[]) array;
            for (int i = 0; i < len; i++) {
                oa[i] = readObject0(Object.class, false);
                handles.markDependency(arrayHandle, passHandle);
            }
        }

        handles.finish(arrayHandle);
        passHandle = arrayHandle;
        return array;
    }

    /**
     * Reads in and returns enum constant, or null if enum type is
     * unresolvable.  Sets passHandle to enum constant's assigned handle.
     */
    private Enum<?> readEnum(boolean unshared) throws IOException {
        if (bin.readByte() != TC_ENUM) {
            throw new InternalError();
        }

        ObjectStreamClass desc = readClassDesc(false);
        if (!desc.isEnum()) {
            throw new InvalidClassException("non-enum class: " + desc);
        }

        int enumHandle = handles.assign(unshared ? unsharedMarker : null);
        ClassNotFoundException resolveEx = desc.getResolveException();
        if (resolveEx != null) {
            handles.markException(enumHandle, resolveEx);
        }

        String name = readString(false);
        Enum<?> result = null;
        Class<?> cl = desc.forClass();
        if (cl != null) {
            try {
                @SuppressWarnings("unchecked")
                Enum<?> en = Enum.valueOf((Class)cl, name);
                result = en;
            } catch (IllegalArgumentException ex) {
                throw (IOException) new InvalidObjectException(
                    "enum constant " + name + " does not exist in " +
                    cl).initCause(ex);
            }
            if (!unshared) {
                handles.setObject(enumHandle, result);
            }
        }

        handles.finish(enumHandle);
        passHandle = enumHandle;
        return result;
    }

    /**
     * Reads and returns "ordinary" (i.e., not a String, Class,
     * ObjectStreamClass, array, or enum constant) object, or null if object's
     * class is unresolvable (in which case a ClassNotFoundException will be
     * associated with object's handle).  Sets passHandle to object's assigned
     * handle.
     */
    private Object readOrdinaryObject(boolean unshared)
        throws IOException
    {
        if (bin.readByte() != TC_OBJECT) {
            throw new InternalError();
        }

        ObjectStreamClass desc = readClassDesc(false);
        desc.checkDeserialize();

        Class<?> cl = desc.forClass();
        if (cl == String.class || cl == Class.class
                || cl == ObjectStreamClass.class) {
            throw new InvalidClassException("invalid class descriptor");
        }

        Object obj;
        try {
            obj = desc.isInstantiable() ? desc.newInstance() : null;
        } catch (Exception ex) {
            throw (IOException) new InvalidClassException(
                desc.forClass().getName(),
                "unable to create instance").initCause(ex);
        }

        passHandle = handles.assign(unshared ? unsharedMarker : obj);
        ClassNotFoundException resolveEx = desc.getResolveException();
        if (resolveEx != null) {
            handles.markException(passHandle, resolveEx);
        }

        final boolean isRecord = desc.isRecord();
        if (isRecord) {
            assert obj == null;
            obj = readRecord(desc);
            if (!unshared)
                handles.setObject(passHandle, obj);
        } else if (desc.isExternalizable()) {
            readExternalData((Externalizable) obj, desc);
        } else {
            readSerialData(obj, desc);
        }

        handles.finish(passHandle);

        if (obj != null &&
            handles.lookupException(passHandle) == null &&
            desc.hasReadResolveMethod())
        {
            /* user code is invoked */
            refreshLudcl = true;
            Object rep = desc.invokeReadResolve(obj);
            if (unshared && rep.getClass().isArray()) {
                rep = cloneArray(rep);
            }
            if (rep != obj) {
                // Filter the replacement object
                if (rep != null) {
                    if (rep.getClass().isArray()) {
                        filterCheck(rep.getClass(), Array.getLength(rep));
                    } else {
                        filterCheck(rep.getClass(), -1);
                    }
                }
                handles.setObject(passHandle, obj = rep);
            }
        }

        return obj;
    }

    /**
     * If obj is non-null, reads externalizable data by invoking readExternal()
     * method of obj; otherwise, attempts to skip over externalizable data.
     * Expects that passHandle is set to obj's handle before this method is
     * called.
     */
    private void readExternalData(Externalizable obj, ObjectStreamClass desc)
        throws IOException
    {
        SerialCallbackContext oldContext = curContext;
        if (oldContext != null)
            oldContext.check();
        curContext = null;
        try {
            boolean blocked = desc.hasBlockExternalData();
            if (blocked) {
                bin.setBlockDataMode(true);
            }
            if (obj != null) {
                try {
                    obj.readExternal(this);
                } catch (ClassNotFoundException ex) {
                    /*
                     * In most cases, the handle table has already propagated
                     * a CNFException to passHandle at this point; this mark
                     * call is included to address cases where the readExternal
                     * method has cons'ed and thrown a new CNFException of its
                     * own.
                     */
                     handles.markException(passHandle, ex);
                }
            }
            if (blocked) {
                skipCustomData();
            }
        } finally {
            if (oldContext != null)
                oldContext.check();
            curContext = oldContext;
        }
        /*
         * At this point, if the externalizable data was not written in
         * block-data form and either the externalizable class doesn't exist
         * locally (i.e., obj == null) or readExternal() just threw a
         * CNFException, then the stream is probably in an inconsistent state,
         * since some (or all) of the externalizable data may not have been
         * consumed.  Since there's no "correct" action to take in this case,
         * we mimic the behavior of past serialization implementations and
         * blindly hope that the stream is in sync; if it isn't and additional
         * externalizable data remains in the stream, a subsequent read will
         * most likely throw a StreamCorruptedException.
         */
    }

    /** Reads a record. */
    private Object readRecord(ObjectStreamClass desc) throws IOException {
        ObjectStreamClass.ClassDataSlot[] slots = desc.getClassDataLayout();
        if (slots.length != 1) {
            // skip any superclass stream field values
            for (int i = 0; i < slots.length-1; i++) {
                if (slots[i].hasData) {
                    new FieldValues(slots[i].desc, true);
                }
            }
        }

        FieldValues fieldValues = new FieldValues(desc, true);

        // get canonical record constructor adapted to take two arguments:
        // - byte[] primValues
        // - Object[] objValues
        // and return Object
        MethodHandle ctrMH = RecordSupport.deserializationCtr(desc);

        try {
            return (Object) ctrMH.invokeExact(fieldValues.primValues, fieldValues.objValues);
        } catch (Exception e) {
            InvalidObjectException ioe = new InvalidObjectException(e.getMessage());
            ioe.initCause(e);
            throw ioe;
        } catch (Error e) {
            throw e;
        } catch (Throwable t) {
            ObjectStreamException ose = new InvalidObjectException(
                    "ReflectiveOperationException during deserialization");
            ose.initCause(t);
            throw ose;
        }
    }

    /**
     * Reads (or attempts to skip, if obj is null or is tagged with a
     * ClassNotFoundException) instance data for each serializable class of
     * object in stream, from superclass to subclass.  Expects that passHandle
     * is set to obj's handle before this method is called.
     */
    private void readSerialData(Object obj, ObjectStreamClass desc)
        throws IOException
    {
        ObjectStreamClass.ClassDataSlot[] slots = desc.getClassDataLayout();
        // Best effort Failure Atomicity; slotValues will be non-null if field
        // values can be set after reading all field data in the hierarchy.
        // Field values can only be set after reading all data if there are no
        // user observable methods in the hierarchy, readObject(NoData). The
        // top most Serializable class in the hierarchy can be skipped.
        FieldValues[] slotValues = null;

        boolean hasSpecialReadMethod = false;
        for (int i = 1; i < slots.length; i++) {
            ObjectStreamClass slotDesc = slots[i].desc;
            if (slotDesc.hasReadObjectMethod()
                  || slotDesc.hasReadObjectNoDataMethod()) {
                hasSpecialReadMethod = true;
                break;
            }
        }
        // No special read methods, can store values and defer setting.
        if (!hasSpecialReadMethod)
            slotValues = new FieldValues[slots.length];

        for (int i = 0; i < slots.length; i++) {
            ObjectStreamClass slotDesc = slots[i].desc;

            if (slots[i].hasData) {
                if (obj == null || handles.lookupException(passHandle) != null) {
                    // Read fields of the current descriptor into a new FieldValues and discard
                    new FieldValues(slotDesc, true);
                } else if (slotDesc.hasReadObjectMethod()) {
                    ThreadDeath t = null;
                    boolean reset = false;
                    SerialCallbackContext oldContext = curContext;
                    if (oldContext != null)
                        oldContext.check();
                    try {
                        curContext = new SerialCallbackContext(obj, slotDesc);

                        bin.setBlockDataMode(true);

                        /* user code is invoked */
                        refreshLudcl = true;
                        slotDesc.invokeReadObject(obj, this);
                    } catch (ClassNotFoundException ex) {
                        /*
                         * In most cases, the handle table has already
                         * propagated a CNFException to passHandle at this
                         * point; this mark call is included to address cases
                         * where the custom readObject method has cons'ed and
                         * thrown a new CNFException of its own.
                         */
                        handles.markException(passHandle, ex);
                    } finally {
                        do {
                            try {
                                curContext.setUsed();
                                if (oldContext!= null)
                                    oldContext.check();
                                curContext = oldContext;
                                reset = true;
                            } catch (ThreadDeath x) {
                                t = x;  // defer until reset is true
                            }
                        } while (!reset);
                        if (t != null)
                            throw t;
                    }

                    /*
                     * defaultDataEnd may have been set indirectly by custom
                     * readObject() method when calling defaultReadObject() or
                     * readFields(); clear it to restore normal read behavior.
                     */
                    defaultDataEnd = false;
                } else {
                    // Read fields of the current descriptor into a new FieldValues
                    FieldValues values = new FieldValues(slotDesc, true);
                    if (slotValues != null) {
                        slotValues[i] = values;
                    } else if (obj != null) {
                        values.defaultCheckFieldValues(obj);
                        values.defaultSetFieldValues(obj);
                    }
                }

                if (slotDesc.hasWriteObjectData()) {
                    skipCustomData();
                } else {
                    bin.setBlockDataMode(false);
                }
            } else {
                if (obj != null &&
                    slotDesc.hasReadObjectNoDataMethod() &&
                    handles.lookupException(passHandle) == null)
                {
                    /* user code is invoked */
                    refreshLudcl = true;
                    slotDesc.invokeReadObjectNoData(obj);
                }
            }
        }

        if (obj != null && slotValues != null) {
            // Check that the non-primitive types are assignable for all slots
            // before assigning.
            for (int i = 0; i < slots.length; i++) {
                if (slotValues[i] != null)
                    slotValues[i].defaultCheckFieldValues(obj);
            }
            for (int i = 0; i < slots.length; i++) {
                if (slotValues[i] != null)
                    slotValues[i].defaultSetFieldValues(obj);
            }
        }
    }

    /**
     * Skips over all block data and objects until TC_ENDBLOCKDATA is
     * encountered.
     */
    private void skipCustomData() throws IOException {
        int oldHandle = passHandle;
        for (;;) {
            if (bin.getBlockDataMode()) {
                bin.skipBlockData();
                bin.setBlockDataMode(false);
            }
            switch (bin.peekByte()) {
                case TC_BLOCKDATA:
                case TC_BLOCKDATALONG:
                    bin.setBlockDataMode(true);
                    break;

                case TC_ENDBLOCKDATA:
                    bin.readByte();
                    passHandle = oldHandle;
                    return;

                default:
                    readObject0(Object.class, false);
                    break;
            }
        }
    }

    /**
     * Reads in and returns IOException that caused serialization to abort.
     * All stream state is discarded prior to reading in fatal exception.  Sets
     * passHandle to fatal exception's handle.
     */
    private IOException readFatalException() throws IOException {
        if (bin.readByte() != TC_EXCEPTION) {
            throw new InternalError();
        }
        clear();
        // Check that an object follows the TC_EXCEPTION typecode
        byte tc = bin.peekByte();
        if (tc != TC_OBJECT &&
            tc != TC_REFERENCE) {
            throw new StreamCorruptedException(
                    String.format("invalid type code: %02X", tc));
        }
        return (IOException) readObject0(Object.class, false);
    }

    /**
     * If recursion depth is 0, clears internal data structures; otherwise,
     * throws a StreamCorruptedException.  This method is called when a
     * TC_RESET typecode is encountered.
     */
    private void handleReset() throws StreamCorruptedException {
        if (depth > 0) {
            throw new StreamCorruptedException(
                "unexpected reset; recursion depth: " + depth);
        }
        clear();
    }

    /**
     * Returns the first non-null and non-platform class loader (not counting
     * class loaders of generated reflection implementation classes) up the
     * execution stack, or the platform class loader if only code from the
     * bootstrap and platform class loader is on the stack.
     */
    private static ClassLoader latestUserDefinedLoader() {
        return jdk.internal.misc.VM.latestUserDefinedLoader();
    }

    /**
     * Default GetField implementation.
     */
    private final class FieldValues extends GetField {

        /** class descriptor describing serializable fields */
        private final ObjectStreamClass desc;
        /** primitive field values */
        final byte[] primValues;
        /** object field values */
        final Object[] objValues;
        /** object field value handles */
        private final int[] objHandles;

        /**
         * Creates FieldValues object for reading fields defined in given
         * class descriptor.
         * @param desc the ObjectStreamClass to read
         * @param recordDependencies if true, record the dependencies
         *                           from current PassHandle and the object's read.
         */
        FieldValues(ObjectStreamClass desc, boolean recordDependencies) throws IOException {
            this.desc = desc;

            int primDataSize = desc.getPrimDataSize();
            primValues = (primDataSize > 0) ? new byte[primDataSize] : null;
            if (primDataSize > 0) {
                bin.readFully(primValues, 0, primDataSize, false);
            }

            int numObjFields = desc.getNumObjFields();
            objValues = (numObjFields > 0) ? new Object[numObjFields] : null;
            objHandles = (numObjFields > 0) ? new int[numObjFields] : null;
            if (numObjFields > 0) {
                int objHandle = passHandle;
                ObjectStreamField[] fields = desc.getFields(false);
                int numPrimFields = fields.length - objValues.length;
                for (int i = 0; i < objValues.length; i++) {
                    ObjectStreamField f = fields[numPrimFields + i];
                    objValues[i] = readObject0(Object.class, f.isUnshared());
                    objHandles[i] = passHandle;
                    if (recordDependencies && f.getField() != null) {
                        handles.markDependency(objHandle, passHandle);
                    }
                }
                passHandle = objHandle;
            }
        }

        public ObjectStreamClass getObjectStreamClass() {
            return desc;
        }

        public boolean defaulted(String name) {
            return (getFieldOffset(name, null) < 0);
        }

        public boolean get(String name, boolean val) {
            int off = getFieldOffset(name, Boolean.TYPE);
            return (off >= 0) ? Bits.getBoolean(primValues, off) : val;
        }

        public byte get(String name, byte val) {
            int off = getFieldOffset(name, Byte.TYPE);
            return (off >= 0) ? primValues[off] : val;
        }

        public char get(String name, char val) {
            int off = getFieldOffset(name, Character.TYPE);
            return (off >= 0) ? Bits.getChar(primValues, off) : val;
        }

        public short get(String name, short val) {
            int off = getFieldOffset(name, Short.TYPE);
            return (off >= 0) ? Bits.getShort(primValues, off) : val;
        }

        public int get(String name, int val) {
            int off = getFieldOffset(name, Integer.TYPE);
            return (off >= 0) ? Bits.getInt(primValues, off) : val;
        }

        public float get(String name, float val) {
            int off = getFieldOffset(name, Float.TYPE);
            return (off >= 0) ? Bits.getFloat(primValues, off) : val;
        }

        public long get(String name, long val) {
            int off = getFieldOffset(name, Long.TYPE);
            return (off >= 0) ? Bits.getLong(primValues, off) : val;
        }

        public double get(String name, double val) {
            int off = getFieldOffset(name, Double.TYPE);
            return (off >= 0) ? Bits.getDouble(primValues, off) : val;
        }

        public Object get(String name, Object val) throws ClassNotFoundException {
            int off = getFieldOffset(name, Object.class);
            if (off >= 0) {
                int objHandle = objHandles[off];
                handles.markDependency(passHandle, objHandle);
                ClassNotFoundException ex = handles.lookupException(objHandle);
                if (ex == null)
                    return objValues[off];
                if (Caches.GETFIELD_CNFE_RETURNS_NULL) {
                    // Revert to the prior behavior; return null instead of CNFE
                    return null;
                }
                throw ex;
            } else {
                return val;
            }
        }

        /** Throws ClassCastException if any value is not assignable. */
        void defaultCheckFieldValues(Object obj) {
            if (objValues != null)
                desc.checkObjFieldValueTypes(obj, objValues);
        }

        private void defaultSetFieldValues(Object obj) {
            if (primValues != null)
                desc.setPrimFieldValues(obj, primValues);
            if (objValues != null)
                desc.setObjFieldValues(obj, objValues);
        }

        /**
         * Returns offset of field with given name and type.  A specified type
         * of null matches all types, Object.class matches all non-primitive
         * types, and any other non-null type matches assignable types only.
         * If no matching field is found in the (incoming) class
         * descriptor but a matching field is present in the associated local
         * class descriptor, returns -1.  Throws IllegalArgumentException if
         * neither incoming nor local class descriptor contains a match.
         */
        private int getFieldOffset(String name, Class<?> type) {
            ObjectStreamField field = desc.getField(name, type);
            if (field != null) {
                return field.getOffset();
            } else if (desc.getLocalDesc().getField(name, type) != null) {
                return -1;
            } else {
                throw new IllegalArgumentException("no such field " + name +
                                                   " with type " + type);
            }
        }
    }

    /**
     * Prioritized list of callbacks to be performed once object graph has been
     * completely deserialized.
     */
    private static class ValidationList {

        private static class Callback {
            final ObjectInputValidation obj;
            final int priority;
            Callback next;
            @SuppressWarnings("removal")
            final AccessControlContext acc;

            Callback(ObjectInputValidation obj, int priority, Callback next,
                @SuppressWarnings("removal") AccessControlContext acc)
            {
                this.obj = obj;
                this.priority = priority;
                this.next = next;
                this.acc = acc;
            }
        }

        /** linked list of callbacks */
        private Callback list;

        /**
         * Creates new (empty) ValidationList.
         */
        ValidationList() {
        }

        /**
         * Registers callback.  Throws InvalidObjectException if callback
         * object is null.
         */
        void register(ObjectInputValidation obj, int priority)
            throws InvalidObjectException
        {
            if (obj == null) {
                throw new InvalidObjectException("null callback");
            }

            Callback prev = null, cur = list;
            while (cur != null && priority < cur.priority) {
                prev = cur;
                cur = cur.next;
            }
            @SuppressWarnings("removal")
            AccessControlContext acc = AccessController.getContext();
            if (prev != null) {
                prev.next = new Callback(obj, priority, cur, acc);
            } else {
                list = new Callback(obj, priority, list, acc);
            }
        }

        /**
         * Invokes all registered callbacks and clears the callback list.
         * Callbacks with higher priorities are called first; those with equal
         * priorities may be called in any order.  If any of the callbacks
         * throws an InvalidObjectException, the callback process is terminated
         * and the exception propagated upwards.
         */
        @SuppressWarnings("removal")
        void doCallbacks() throws InvalidObjectException {
            try {
                while (list != null) {
                    AccessController.doPrivileged(
                        new PrivilegedExceptionAction<Void>()
                    {
                        public Void run() throws InvalidObjectException {
                            list.obj.validateObject();
                            return null;
                        }
                    }, list.acc);
                    list = list.next;
                }
            } catch (PrivilegedActionException ex) {
                list = null;
                throw (InvalidObjectException) ex.getException();
            }
        }

        /**
         * Resets the callback list to its initial (empty) state.
         */
        public void clear() {
            list = null;
        }
    }

    /**
     * Hold a snapshot of values to be passed to an ObjectInputFilter.
     */
    static class FilterValues implements ObjectInputFilter.FilterInfo {
        final Class<?> clazz;
        final long arrayLength;
        final long totalObjectRefs;
        final long depth;
        final long streamBytes;

        public FilterValues(Class<?> clazz, long arrayLength, long totalObjectRefs,
                            long depth, long streamBytes) {
            this.clazz = clazz;
            this.arrayLength = arrayLength;
            this.totalObjectRefs = totalObjectRefs;
            this.depth = depth;
            this.streamBytes = streamBytes;
        }

        @Override
        public Class<?> serialClass() {
            return clazz;
        }

        @Override
        public long arrayLength() {
            return arrayLength;
        }

        @Override
        public long references() {
            return totalObjectRefs;
        }

        @Override
        public long depth() {
            return depth;
        }

        @Override
        public long streamBytes() {
            return streamBytes;
        }
    }

    /**
     * Input stream supporting single-byte peek operations.
     */
    private static class PeekInputStream extends InputStream {

        /** underlying stream */
        private final InputStream in;
        /** peeked byte */
        private int peekb = -1;
        /** total bytes read from the stream */
        private long totalBytesRead = 0;

        /**
         * Creates new PeekInputStream on top of given underlying stream.
         */
        PeekInputStream(InputStream in) {
            this.in = in;
        }

        /**
         * Peeks at next byte value in stream.  Similar to read(), except
         * that it does not consume the read value.
         */
        int peek() throws IOException {
            if (peekb >= 0) {
                return peekb;
            }
            peekb = in.read();
            totalBytesRead += peekb >= 0 ? 1 : 0;
            return peekb;
        }

        public int read() throws IOException {
            if (peekb >= 0) {
                int v = peekb;
                peekb = -1;
                return v;
            } else {
                int nbytes = in.read();
                totalBytesRead += nbytes >= 0 ? 1 : 0;
                return nbytes;
            }
        }

        public int read(byte[] b, int off, int len) throws IOException {
            int nbytes;
            if (len == 0) {
                return 0;
            } else if (peekb < 0) {
                nbytes = in.read(b, off, len);
                totalBytesRead += nbytes >= 0 ? nbytes : 0;
                return nbytes;
            } else {
                b[off++] = (byte) peekb;
                len--;
                peekb = -1;
                nbytes = in.read(b, off, len);
                totalBytesRead += nbytes >= 0 ? nbytes : 0;
                return (nbytes >= 0) ? (nbytes + 1) : 1;
            }
        }

        void readFully(byte[] b, int off, int len) throws IOException {
            int n = 0;
            while (n < len) {
                int count = read(b, off + n, len - n);
                if (count < 0) {
                    throw new EOFException();
                }
                n += count;
            }
        }

        public long skip(long n) throws IOException {
            if (n <= 0) {
                return 0;
            }
            int skipped = 0;
            if (peekb >= 0) {
                peekb = -1;
                skipped++;
                n--;
            }
            n = skipped + in.skip(n);
            totalBytesRead += n;
            return n;
        }

        public int available() throws IOException {
            return in.available() + ((peekb >= 0) ? 1 : 0);
        }

        public void close() throws IOException {
            in.close();
        }

        public long getBytesRead() {
            return totalBytesRead;
        }
    }

    private static final Unsafe UNSAFE = Unsafe.getUnsafe();

    /**
     * Performs a "freeze" action, required to adhere to final field semantics.
     *
     * <p> This method can be called unconditionally before returning the graph,
     * from the topmost readObject call, since it is expected that the
     * additional cost of the freeze action is negligible compared to
     * reconstituting even the most simple graph.
     *
     * <p> Nested calls to readObject do not issue freeze actions because the
     * sub-graph returned from a nested call is not guaranteed to be fully
     * initialized yet (possible cycles).
     */
    private void freeze() {
        // Issue a StoreStore|StoreLoad fence, which is at least sufficient
        // to provide final-freeze semantics.
        UNSAFE.storeFence();
    }

    /**
     * Input stream with two modes: in default mode, inputs data written in the
     * same format as DataOutputStream; in "block data" mode, inputs data
     * bracketed by block data markers (see object serialization specification
     * for details).  Buffering depends on block data mode: when in default
     * mode, no data is buffered in advance; when in block data mode, all data
     * for the current data block is read in at once (and buffered).
     */
    private class BlockDataInputStream
        extends InputStream implements DataInput
    {
        /** maximum data block length */
        private static final int MAX_BLOCK_SIZE = 1024;
        /** maximum data block header length */
        private static final int MAX_HEADER_SIZE = 5;
        /** (tunable) length of char buffer (for reading strings) */
        private static final int CHAR_BUF_SIZE = 256;
        /** readBlockHeader() return value indicating header read may block */
        private static final int HEADER_BLOCKED = -2;

        /** buffer for reading general/block data */
        private final byte[] buf = new byte[MAX_BLOCK_SIZE];
        /** buffer for reading block data headers */
        private final byte[] hbuf = new byte[MAX_HEADER_SIZE];
        /** char buffer for fast string reads */
        private final char[] cbuf = new char[CHAR_BUF_SIZE];

        /** block data mode */
        private boolean blkmode = false;

        // block data state fields; values meaningful only when blkmode true
        /** current offset into buf */
        private int pos = 0;
        /** end offset of valid data in buf, or -1 if no more block data */
        private int end = -1;
        /** number of bytes in current block yet to be read from stream */
        private int unread = 0;

        /** underlying stream (wrapped in peekable filter stream) */
        private final PeekInputStream in;
        /** loopback stream (for data reads that span data blocks) */
        private final DataInputStream din;

        /**
         * Creates new BlockDataInputStream on top of given underlying stream.
         * Block data mode is turned off by default.
         */
        BlockDataInputStream(InputStream in) {
            this.in = new PeekInputStream(in);
            din = new DataInputStream(this);
        }

        /**
         * Sets block data mode to the given mode (true == on, false == off)
         * and returns the previous mode value.  If the new mode is the same as
         * the old mode, no action is taken.  Throws IllegalStateException if
         * block data mode is being switched from on to off while unconsumed
         * block data is still present in the stream.
         */
        boolean setBlockDataMode(boolean newmode) throws IOException {
            if (blkmode == newmode) {
                return blkmode;
            }
            if (newmode) {
                pos = 0;
                end = 0;
                unread = 0;
            } else if (pos < end) {
                throw new IllegalStateException("unread block data");
            }
            blkmode = newmode;
            return !blkmode;
        }

        /**
         * Returns true if the stream is currently in block data mode, false
         * otherwise.
         */
        boolean getBlockDataMode() {
            return blkmode;
        }

        /**
         * If in block data mode, skips to the end of the current group of data
         * blocks (but does not unset block data mode).  If not in block data
         * mode, throws an IllegalStateException.
         */
        void skipBlockData() throws IOException {
            if (!blkmode) {
                throw new IllegalStateException("not in block data mode");
            }
            while (end >= 0) {
                refill();
            }
        }

        /**
         * Attempts to read in the next block data header (if any).  If
         * canBlock is false and a full header cannot be read without possibly
         * blocking, returns HEADER_BLOCKED, else if the next element in the
         * stream is a block data header, returns the block data length
         * specified by the header, else returns -1.
         */
        private int readBlockHeader(boolean canBlock) throws IOException {
            if (defaultDataEnd) {
                /*
                 * Fix for 4360508: stream is currently at the end of a field
                 * value block written via default serialization; since there
                 * is no terminating TC_ENDBLOCKDATA tag, simulate
                 * end-of-custom-data behavior explicitly.
                 */
                return -1;
            }
            try {
                for (;;) {
                    int avail = canBlock ? Integer.MAX_VALUE : in.available();
                    if (avail == 0) {
                        return HEADER_BLOCKED;
                    }

                    int tc = in.peek();
                    switch (tc) {
                        case TC_BLOCKDATA:
                            if (avail < 2) {
                                return HEADER_BLOCKED;
                            }
                            in.readFully(hbuf, 0, 2);
                            return hbuf[1] & 0xFF;

                        case TC_BLOCKDATALONG:
                            if (avail < 5) {
                                return HEADER_BLOCKED;
                            }
                            in.readFully(hbuf, 0, 5);
                            int len = Bits.getInt(hbuf, 1);
                            if (len < 0) {
                                throw new StreamCorruptedException(
                                    "illegal block data header length: " +
                                    len);
                            }
                            return len;

                        /*
                         * TC_RESETs may occur in between data blocks.
                         * Unfortunately, this case must be parsed at a lower
                         * level than other typecodes, since primitive data
                         * reads may span data blocks separated by a TC_RESET.
                         */
                        case TC_RESET:
                            in.read();
                            handleReset();
                            break;

                        default:
                            if (tc >= 0 && (tc < TC_BASE || tc > TC_MAX)) {
                                throw new StreamCorruptedException(
                                    String.format("invalid type code: %02X",
                                    tc));
                            }
                            return -1;
                    }
                }
            } catch (EOFException ex) {
                throw new StreamCorruptedException(
                    "unexpected EOF while reading block data header");
            }
        }

        /**
         * Refills internal buffer buf with block data.  Any data in buf at the
         * time of the call is considered consumed.  Sets the pos, end, and
         * unread fields to reflect the new amount of available block data; if
         * the next element in the stream is not a data block, sets pos and
         * unread to 0 and end to -1.
         */
        private void refill() throws IOException {
            try {
                do {
                    pos = 0;
                    if (unread > 0) {
                        int n =
                            in.read(buf, 0, Math.min(unread, MAX_BLOCK_SIZE));
                        if (n >= 0) {
                            end = n;
                            unread -= n;
                        } else {
                            throw new StreamCorruptedException(
                                "unexpected EOF in middle of data block");
                        }
                    } else {
                        int n = readBlockHeader(true);
                        if (n >= 0) {
                            end = 0;
                            unread = n;
                        } else {
                            end = -1;
                            unread = 0;
                        }
                    }
                } while (pos == end);
            } catch (IOException ex) {
                pos = 0;
                end = -1;
                unread = 0;
                throw ex;
            }
        }

        /**
         * If in block data mode, returns the number of unconsumed bytes
         * remaining in the current data block.  If not in block data mode,
         * throws an IllegalStateException.
         */
        int currentBlockRemaining() {
            if (blkmode) {
                return (end >= 0) ? (end - pos) + unread : 0;
            } else {
                throw new IllegalStateException();
            }
        }

        /**
         * Peeks at (but does not consume) and returns the next byte value in
         * the stream, or -1 if the end of the stream/block data (if in block
         * data mode) has been reached.
         */
        int peek() throws IOException {
            if (blkmode) {
                if (pos == end) {
                    refill();
                }
                return (end >= 0) ? (buf[pos] & 0xFF) : -1;
            } else {
                return in.peek();
            }
        }

        /**
         * Peeks at (but does not consume) and returns the next byte value in
         * the stream, or throws EOFException if end of stream/block data has
         * been reached.
         */
        byte peekByte() throws IOException {
            int val = peek();
            if (val < 0) {
                throw new EOFException();
            }
            return (byte) val;
        }


        /* ----------------- generic input stream methods ------------------ */
        /*
         * The following methods are equivalent to their counterparts in
         * InputStream, except that they interpret data block boundaries and
         * read the requested data from within data blocks when in block data
         * mode.
         */

        public int read() throws IOException {
            if (blkmode) {
                if (pos == end) {
                    refill();
                }
                return (end >= 0) ? (buf[pos++] & 0xFF) : -1;
            } else {
                return in.read();
            }
        }

        public int read(byte[] b, int off, int len) throws IOException {
            return read(b, off, len, false);
        }

        public long skip(long len) throws IOException {
            long remain = len;
            while (remain > 0) {
                if (blkmode) {
                    if (pos == end) {
                        refill();
                    }
                    if (end < 0) {
                        break;
                    }
                    int nread = (int) Math.min(remain, end - pos);
                    remain -= nread;
                    pos += nread;
                } else {
                    int nread = (int) Math.min(remain, MAX_BLOCK_SIZE);
                    if ((nread = in.read(buf, 0, nread)) < 0) {
                        break;
                    }
                    remain -= nread;
                }
            }
            return len - remain;
        }

        public int available() throws IOException {
            if (blkmode) {
                if ((pos == end) && (unread == 0)) {
                    int n;
                    while ((n = readBlockHeader(false)) == 0) ;
                    switch (n) {
                        case HEADER_BLOCKED:
                            break;

                        case -1:
                            pos = 0;
                            end = -1;
                            break;

                        default:
                            pos = 0;
                            end = 0;
                            unread = n;
                            break;
                    }
                }
                // avoid unnecessary call to in.available() if possible
                int unreadAvail = (unread > 0) ?
                    Math.min(in.available(), unread) : 0;
                return (end >= 0) ? (end - pos) + unreadAvail : 0;
            } else {
                return in.available();
            }
        }

        public void close() throws IOException {
            if (blkmode) {
                pos = 0;
                end = -1;
                unread = 0;
            }
            in.close();
        }

        /**
         * Attempts to read len bytes into byte array b at offset off.  Returns
         * the number of bytes read, or -1 if the end of stream/block data has
         * been reached.  If copy is true, reads values into an intermediate
         * buffer before copying them to b (to avoid exposing a reference to
         * b).
         */
        int read(byte[] b, int off, int len, boolean copy) throws IOException {
            if (len == 0) {
                return 0;
            } else if (blkmode) {
                if (pos == end) {
                    refill();
                }
                if (end < 0) {
                    return -1;
                }
                int nread = Math.min(len, end - pos);
                System.arraycopy(buf, pos, b, off, nread);
                pos += nread;
                return nread;
            } else if (copy) {
                int nread = in.read(buf, 0, Math.min(len, MAX_BLOCK_SIZE));
                if (nread > 0) {
                    System.arraycopy(buf, 0, b, off, nread);
                }
                return nread;
            } else {
                return in.read(b, off, len);
            }
        }

        /* ----------------- primitive data input methods ------------------ */
        /*
         * The following methods are equivalent to their counterparts in
         * DataInputStream, except that they interpret data block boundaries
         * and read the requested data from within data blocks when in block
         * data mode.
         */

        public void readFully(byte[] b) throws IOException {
            readFully(b, 0, b.length, false);
        }

        public void readFully(byte[] b, int off, int len) throws IOException {
            readFully(b, off, len, false);
        }

        public void readFully(byte[] b, int off, int len, boolean copy)
            throws IOException
        {
            while (len > 0) {
                int n = read(b, off, len, copy);
                if (n < 0) {
                    throw new EOFException();
                }
                off += n;
                len -= n;
            }
        }

        public int skipBytes(int n) throws IOException {
            return din.skipBytes(n);
        }

        public boolean readBoolean() throws IOException {
            int v = read();
            if (v < 0) {
                throw new EOFException();
            }
            return (v != 0);
        }

        public byte readByte() throws IOException {
            int v = read();
            if (v < 0) {
                throw new EOFException();
            }
            return (byte) v;
        }

        public int readUnsignedByte() throws IOException {
            int v = read();
            if (v < 0) {
                throw new EOFException();
            }
            return v;
        }

        public char readChar() throws IOException {
            if (!blkmode) {
                pos = 0;
                in.readFully(buf, 0, 2);
            } else if (end - pos < 2) {
                return din.readChar();
            }
            char v = Bits.getChar(buf, pos);
            pos += 2;
            return v;
        }

        public short readShort() throws IOException {
            if (!blkmode) {
                pos = 0;
                in.readFully(buf, 0, 2);
            } else if (end - pos < 2) {
                return din.readShort();
            }
            short v = Bits.getShort(buf, pos);
            pos += 2;
            return v;
        }

        public int readUnsignedShort() throws IOException {
            if (!blkmode) {
                pos = 0;
                in.readFully(buf, 0, 2);
            } else if (end - pos < 2) {
                return din.readUnsignedShort();
            }
            int v = Bits.getShort(buf, pos) & 0xFFFF;
            pos += 2;
            return v;
        }

        public int readInt() throws IOException {
            if (!blkmode) {
                pos = 0;
                in.readFully(buf, 0, 4);
            } else if (end - pos < 4) {
                return din.readInt();
            }
            int v = Bits.getInt(buf, pos);
            pos += 4;
            return v;
        }

        public float readFloat() throws IOException {
            if (!blkmode) {
                pos = 0;
                in.readFully(buf, 0, 4);
            } else if (end - pos < 4) {
                return din.readFloat();
            }
            float v = Bits.getFloat(buf, pos);
            pos += 4;
            return v;
        }

        public long readLong() throws IOException {
            if (!blkmode) {
                pos = 0;
                in.readFully(buf, 0, 8);
            } else if (end - pos < 8) {
                return din.readLong();
            }
            long v = Bits.getLong(buf, pos);
            pos += 8;
            return v;
        }

        public double readDouble() throws IOException {
            if (!blkmode) {
                pos = 0;
                in.readFully(buf, 0, 8);
            } else if (end - pos < 8) {
                return din.readDouble();
            }
            double v = Bits.getDouble(buf, pos);
            pos += 8;
            return v;
        }

        public String readUTF() throws IOException {
            return readUTFBody(readUnsignedShort());
        }

        @SuppressWarnings("deprecation")
        public String readLine() throws IOException {
            return din.readLine();      // deprecated, not worth optimizing
        }

        /* -------------- primitive data array input methods --------------- */
        /*
         * The following methods read in spans of primitive data values.
         * Though equivalent to calling the corresponding primitive read
         * methods repeatedly, these methods are optimized for reading groups
         * of primitive data values more efficiently.
         */

        void readBooleans(boolean[] v, int off, int len) throws IOException {
            int stop, endoff = off + len;
            while (off < endoff) {
                if (!blkmode) {
                    int span = Math.min(endoff - off, MAX_BLOCK_SIZE);
                    in.readFully(buf, 0, span);
                    stop = off + span;
                    pos = 0;
                } else if (end - pos < 1) {
                    v[off++] = din.readBoolean();
                    continue;
                } else {
                    stop = Math.min(endoff, off + end - pos);
                }

                while (off < stop) {
                    v[off++] = Bits.getBoolean(buf, pos++);
                }
            }
        }

        void readChars(char[] v, int off, int len) throws IOException {
            int stop, endoff = off + len;
            while (off < endoff) {
                if (!blkmode) {
                    int span = Math.min(endoff - off, MAX_BLOCK_SIZE >> 1);
                    in.readFully(buf, 0, span << 1);
                    stop = off + span;
                    pos = 0;
                } else if (end - pos < 2) {
                    v[off++] = din.readChar();
                    continue;
                } else {
                    stop = Math.min(endoff, off + ((end - pos) >> 1));
                }

                while (off < stop) {
                    v[off++] = Bits.getChar(buf, pos);
                    pos += 2;
                }
            }
        }

        void readShorts(short[] v, int off, int len) throws IOException {
            int stop, endoff = off + len;
            while (off < endoff) {
                if (!blkmode) {
                    int span = Math.min(endoff - off, MAX_BLOCK_SIZE >> 1);
                    in.readFully(buf, 0, span << 1);
                    stop = off + span;
                    pos = 0;
                } else if (end - pos < 2) {
                    v[off++] = din.readShort();
                    continue;
                } else {
                    stop = Math.min(endoff, off + ((end - pos) >> 1));
                }

                while (off < stop) {
                    v[off++] = Bits.getShort(buf, pos);
                    pos += 2;
                }
            }
        }

        void readInts(int[] v, int off, int len) throws IOException {
            int stop, endoff = off + len;
            while (off < endoff) {
                if (!blkmode) {
                    int span = Math.min(endoff - off, MAX_BLOCK_SIZE >> 2);
                    in.readFully(buf, 0, span << 2);
                    stop = off + span;
                    pos = 0;
                } else if (end - pos < 4) {
                    v[off++] = din.readInt();
                    continue;
                } else {
                    stop = Math.min(endoff, off + ((end - pos) >> 2));
                }

                while (off < stop) {
                    v[off++] = Bits.getInt(buf, pos);
                    pos += 4;
                }
            }
        }

        void readFloats(float[] v, int off, int len) throws IOException {
            int stop, endoff = off + len;
            while (off < endoff) {
                if (!blkmode) {
                    int span = Math.min(endoff - off, MAX_BLOCK_SIZE >> 2);
                    in.readFully(buf, 0, span << 2);
                    stop = off + span;
                    pos = 0;
                } else if (end - pos < 4) {
                    v[off++] = din.readFloat();
                    continue;
                } else {
                    stop = Math.min(endoff, ((end - pos) >> 2));
                }

                while (off < stop) {
                    v[off++] = Bits.getFloat(buf, pos);
                    pos += 4;
                }
            }
        }

        void readLongs(long[] v, int off, int len) throws IOException {
            int stop, endoff = off + len;
            while (off < endoff) {
                if (!blkmode) {
                    int span = Math.min(endoff - off, MAX_BLOCK_SIZE >> 3);
                    in.readFully(buf, 0, span << 3);
                    stop = off + span;
                    pos = 0;
                } else if (end - pos < 8) {
                    v[off++] = din.readLong();
                    continue;
                } else {
                    stop = Math.min(endoff, off + ((end - pos) >> 3));
                }

                while (off < stop) {
                    v[off++] = Bits.getLong(buf, pos);
                    pos += 8;
                }
            }
        }

        void readDoubles(double[] v, int off, int len) throws IOException {
            int stop, endoff = off + len;
            while (off < endoff) {
                if (!blkmode) {
                    int span = Math.min(endoff - off, MAX_BLOCK_SIZE >> 3);
                    in.readFully(buf, 0, span << 3);
                    stop = off + span;
                    pos = 0;
                } else if (end - pos < 8) {
                    v[off++] = din.readDouble();
                    continue;
                } else {
                    stop = Math.min(endoff - off, ((end - pos) >> 3));
                }

                while (off < stop) {
                    v[off++] = Bits.getDouble(buf, pos);
                    pos += 8;
                }
            }
        }

        /**
         * Reads in string written in "long" UTF format.  "Long" UTF format is
         * identical to standard UTF, except that it uses an 8 byte header
         * (instead of the standard 2 bytes) to convey the UTF encoding length.
         */
        String readLongUTF() throws IOException {
            return readUTFBody(readLong());
        }

        /**
         * Reads in the "body" (i.e., the UTF representation minus the 2-byte
         * or 8-byte length header) of a UTF encoding, which occupies the next
         * utflen bytes.
         */
        private String readUTFBody(long utflen) throws IOException {
            StringBuilder sbuf;
            if (utflen > 0 && utflen < Integer.MAX_VALUE) {
                // a reasonable initial capacity based on the UTF length
                int initialCapacity = Math.min((int)utflen, 0xFFFF);
                sbuf = new StringBuilder(initialCapacity);
            } else {
                sbuf = new StringBuilder();
            }

            if (!blkmode) {
                end = pos = 0;
            }

            while (utflen > 0) {
                int avail = end - pos;
                if (avail >= 3 || (long) avail == utflen) {
                    utflen -= readUTFSpan(sbuf, utflen);
                } else {
                    if (blkmode) {
                        // near block boundary, read one byte at a time
                        utflen -= readUTFChar(sbuf, utflen);
                    } else {
                        // shift and refill buffer manually
                        if (avail > 0) {
                            System.arraycopy(buf, pos, buf, 0, avail);
                        }
                        pos = 0;
                        end = (int) Math.min(MAX_BLOCK_SIZE, utflen);
                        in.readFully(buf, avail, end - avail);
                    }
                }
            }

            return sbuf.toString();
        }

        /**
         * Reads span of UTF-encoded characters out of internal buffer
         * (starting at offset pos and ending at or before offset end),
         * consuming no more than utflen bytes.  Appends read characters to
         * sbuf.  Returns the number of bytes consumed.
         */
        private long readUTFSpan(StringBuilder sbuf, long utflen)
            throws IOException
        {
            int cpos = 0;
            int start = pos;
            int avail = Math.min(end - pos, CHAR_BUF_SIZE);
            // stop short of last char unless all of utf bytes in buffer
            int stop = pos + ((utflen > avail) ? avail - 2 : (int) utflen);
            boolean outOfBounds = false;

            try {
                while (pos < stop) {
                    int b1, b2, b3;
                    b1 = buf[pos++] & 0xFF;
                    switch (b1 >> 4) {
                        case 0, 1, 2, 3, 4, 5, 6, 7 -> // 1 byte format: 0xxxxxxx
                            cbuf[cpos++] = (char) b1;
                        case 12, 13 -> {  // 2 byte format: 110xxxxx 10xxxxxx
                            b2 = buf[pos++];
                            if ((b2 & 0xC0) != 0x80) {
                                throw new UTFDataFormatException();
                            }
                            cbuf[cpos++] = (char) (((b1 & 0x1F) << 6) |
                                                   ((b2 & 0x3F) << 0));
                        }
                        case 14 -> {  // 3 byte format: 1110xxxx 10xxxxxx 10xxxxxx
                            b3 = buf[pos + 1];
                            b2 = buf[pos + 0];
                            pos += 2;
                            if ((b2 & 0xC0) != 0x80 || (b3 & 0xC0) != 0x80) {
                                throw new UTFDataFormatException();
                            }
                            cbuf[cpos++] = (char) (((b1 & 0x0F) << 12) |
                                                   ((b2 & 0x3F) << 6) |
                                                   ((b3 & 0x3F) << 0));
                        }
                        default ->  throw new UTFDataFormatException(); // 10xx xxxx, 1111 xxxx
                    }
                }
            } catch (ArrayIndexOutOfBoundsException ex) {
                outOfBounds = true;
            } finally {
                if (outOfBounds || (pos - start) > utflen) {
                    /*
                     * Fix for 4450867: if a malformed utf char causes the
                     * conversion loop to scan past the expected end of the utf
                     * string, only consume the expected number of utf bytes.
                     */
                    pos = start + (int) utflen;
                    throw new UTFDataFormatException();
                }
            }

            sbuf.append(cbuf, 0, cpos);
            return pos - start;
        }

        /**
         * Reads in single UTF-encoded character one byte at a time, appends
         * the character to sbuf, and returns the number of bytes consumed.
         * This method is used when reading in UTF strings written in block
         * data mode to handle UTF-encoded characters which (potentially)
         * straddle block-data boundaries.
         */
        private int readUTFChar(StringBuilder sbuf, long utflen)
            throws IOException
        {
            int b1, b2, b3;
            b1 = readByte() & 0xFF;
            switch (b1 >> 4) {
                case 0, 1, 2, 3, 4, 5, 6, 7 -> {     // 1 byte format: 0xxxxxxx
                    sbuf.append((char) b1);
                    return 1;
                }
                case 12, 13 -> {    // 2 byte format: 110xxxxx 10xxxxxx
                    if (utflen < 2) {
                        throw new UTFDataFormatException();
                    }
                    b2 = readByte();
                    if ((b2 & 0xC0) != 0x80) {
                        throw new UTFDataFormatException();
                    }
                    sbuf.append((char) (((b1 & 0x1F) << 6) |
                                        ((b2 & 0x3F) << 0)));
                    return 2;
                }
                case 14 -> {    // 3 byte format: 1110xxxx 10xxxxxx 10xxxxxx
                    if (utflen < 3) {
                        if (utflen == 2) {
                            readByte();         // consume remaining byte
                        }
                        throw new UTFDataFormatException();
                    }
                    b2 = readByte();
                    b3 = readByte();
                    if ((b2 & 0xC0) != 0x80 || (b3 & 0xC0) != 0x80) {
                        throw new UTFDataFormatException();
                    }
                    sbuf.append((char) (((b1 & 0x0F) << 12) |
                                        ((b2 & 0x3F) << 6)  |
                                        ((b3 & 0x3F) << 0)));
                    return 3;
                }
                default -> throw new UTFDataFormatException(); // 10xx xxxx, 1111 xxxx
            }
        }

        /**
         * Returns the number of bytes read from the input stream.
         * @return the number of bytes read from the input stream
         */
        long getBytesRead() {
            return in.getBytesRead();
        }
    }

    /**
     * Unsynchronized table which tracks wire handle to object mappings, as
     * well as ClassNotFoundExceptions associated with deserialized objects.
     * This class implements an exception-propagation algorithm for
     * determining which objects should have ClassNotFoundExceptions associated
     * with them, taking into account cycles and discontinuities (e.g., skipped
     * fields) in the object graph.
     *
     * <p>General use of the table is as follows: during deserialization, a
     * given object is first assigned a handle by calling the assign method.
     * This method leaves the assigned handle in an "open" state, wherein
     * dependencies on the exception status of other handles can be registered
     * by calling the markDependency method, or an exception can be directly
     * associated with the handle by calling markException.  When a handle is
     * tagged with an exception, the HandleTable assumes responsibility for
     * propagating the exception to any other objects which depend
     * (transitively) on the exception-tagged object.
     *
     * <p>Once all exception information/dependencies for the handle have been
     * registered, the handle should be "closed" by calling the finish method
     * on it.  The act of finishing a handle allows the exception propagation
     * algorithm to aggressively prune dependency links, lessening the
     * performance/memory impact of exception tracking.
     *
     * <p>Note that the exception propagation algorithm used depends on handles
     * being assigned/finished in LIFO order; however, for simplicity as well
     * as memory conservation, it does not enforce this constraint.
     */
    // REMIND: add full description of exception propagation algorithm?
    private static class HandleTable {

        /* status codes indicating whether object has associated exception */
        private static final byte STATUS_OK = 1;
        private static final byte STATUS_UNKNOWN = 2;
        private static final byte STATUS_EXCEPTION = 3;

        /** array mapping handle -> object status */
        byte[] status;
        /** array mapping handle -> object/exception (depending on status) */
        Object[] entries;
        /** array mapping handle -> list of dependent handles (if any) */
        HandleList[] deps;
        /** lowest unresolved dependency */
        int lowDep = -1;
        /** number of handles in table */
        int size = 0;

        /**
         * Creates handle table with the given initial capacity.
         */
        HandleTable(int initialCapacity) {
            status = new byte[initialCapacity];
            entries = new Object[initialCapacity];
            deps = new HandleList[initialCapacity];
        }

        /**
         * Assigns next available handle to given object, and returns assigned
         * handle.  Once object has been completely deserialized (and all
         * dependencies on other objects identified), the handle should be
         * "closed" by passing it to finish().
         */
        int assign(Object obj) {
            if (size >= entries.length) {
                grow();
            }
            status[size] = STATUS_UNKNOWN;
            entries[size] = obj;
            return size++;
        }

        /**
         * Registers a dependency (in exception status) of one handle on
         * another.  The dependent handle must be "open" (i.e., assigned, but
         * not finished yet).  No action is taken if either dependent or target
         * handle is NULL_HANDLE. Additionally, no action is taken if the
         * dependent and target are the same.
         */
        void markDependency(int dependent, int target) {
            if (dependent == target || dependent == NULL_HANDLE || target == NULL_HANDLE) {
                return;
            }
            switch (status[dependent]) {

                case STATUS_UNKNOWN:
                    switch (status[target]) {
                        case STATUS_OK:
                            // ignore dependencies on objs with no exception
                            break;

                        case STATUS_EXCEPTION:
                            // eagerly propagate exception
                            markException(dependent,
                                (ClassNotFoundException) entries[target]);
                            break;

                        case STATUS_UNKNOWN:
                            // add to dependency list of target
                            if (deps[target] == null) {
                                deps[target] = new HandleList();
                            }
                            deps[target].add(dependent);

                            // remember lowest unresolved target seen
                            if (lowDep < 0 || lowDep > target) {
                                lowDep = target;
                            }
                            break;

                        default:
                            throw new InternalError();
                    }
                    break;

                case STATUS_EXCEPTION:
                    break;

                default:
                    throw new InternalError();
            }
        }

        /**
         * Associates a ClassNotFoundException (if one not already associated)
         * with the currently active handle and propagates it to other
         * referencing objects as appropriate.  The specified handle must be
         * "open" (i.e., assigned, but not finished yet).
         */
        void markException(int handle, ClassNotFoundException ex) {
            switch (status[handle]) {
                case STATUS_UNKNOWN:
                    status[handle] = STATUS_EXCEPTION;
                    entries[handle] = ex;

                    // propagate exception to dependents
                    HandleList dlist = deps[handle];
                    if (dlist != null) {
                        int ndeps = dlist.size();
                        for (int i = 0; i < ndeps; i++) {
                            markException(dlist.get(i), ex);
                        }
                        deps[handle] = null;
                    }
                    break;

                case STATUS_EXCEPTION:
                    break;

                default:
                    throw new InternalError();
            }
        }

        /**
         * Marks given handle as finished, meaning that no new dependencies
         * will be marked for handle.  Calls to the assign and finish methods
         * must occur in LIFO order.
         */
        void finish(int handle) {
            int end;
            if (lowDep < 0) {
                // no pending unknowns, only resolve current handle
                end = handle + 1;
            } else if (lowDep >= handle) {
                // pending unknowns now clearable, resolve all upward handles
                end = size;
                lowDep = -1;
            } else {
                // unresolved backrefs present, can't resolve anything yet
                return;
            }

            // change STATUS_UNKNOWN -> STATUS_OK in selected span of handles
            for (int i = handle; i < end; i++) {
                switch (status[i]) {
                    case STATUS_UNKNOWN:
                        status[i] = STATUS_OK;
                        deps[i] = null;
                        break;

                    case STATUS_OK:
                    case STATUS_EXCEPTION:
                        break;

                    default:
                        throw new InternalError();
                }
            }
        }

        /**
         * Assigns a new object to the given handle.  The object previously
         * associated with the handle is forgotten.  This method has no effect
         * if the given handle already has an exception associated with it.
         * This method may be called at any time after the handle is assigned.
         */
        void setObject(int handle, Object obj) {
            switch (status[handle]) {
                case STATUS_UNKNOWN:
                case STATUS_OK:
                    entries[handle] = obj;
                    break;

                case STATUS_EXCEPTION:
                    break;

                default:
                    throw new InternalError();
            }
        }

        /**
         * Looks up and returns object associated with the given handle.
         * Returns null if the given handle is NULL_HANDLE, or if it has an
         * associated ClassNotFoundException.
         */
        Object lookupObject(int handle) {
            return (handle != NULL_HANDLE &&
                    status[handle] != STATUS_EXCEPTION) ?
                entries[handle] : null;
        }

        /**
         * Looks up and returns ClassNotFoundException associated with the
         * given handle.  Returns null if the given handle is NULL_HANDLE, or
         * if there is no ClassNotFoundException associated with the handle.
         */
        ClassNotFoundException lookupException(int handle) {
            return (handle != NULL_HANDLE &&
                    status[handle] == STATUS_EXCEPTION) ?
                (ClassNotFoundException) entries[handle] : null;
        }

        /**
         * Resets table to its initial state.
         */
        void clear() {
            Arrays.fill(status, 0, size, (byte) 0);
            Arrays.fill(entries, 0, size, null);
            Arrays.fill(deps, 0, size, null);
            lowDep = -1;
            size = 0;
        }

        /**
         * Returns number of handles registered in table.
         */
        int size() {
            return size;
        }

        /**
         * Expands capacity of internal arrays.
         */
        private void grow() {
            int newCapacity = (entries.length << 1) + 1;

            byte[] newStatus = new byte[newCapacity];
            Object[] newEntries = new Object[newCapacity];
            HandleList[] newDeps = new HandleList[newCapacity];

            System.arraycopy(status, 0, newStatus, 0, size);
            System.arraycopy(entries, 0, newEntries, 0, size);
            System.arraycopy(deps, 0, newDeps, 0, size);

            status = newStatus;
            entries = newEntries;
            deps = newDeps;
        }

        /**
         * Simple growable list of (integer) handles.
         */
        private static class HandleList {
            private int[] list = new int[4];
            private int size = 0;

            public HandleList() {
            }

            public void add(int handle) {
                if (size >= list.length) {
                    int[] newList = new int[list.length << 1];
                    System.arraycopy(list, 0, newList, 0, list.length);
                    list = newList;
                }
                list[size++] = handle;
            }

            public int get(int index) {
                if (index >= size) {
                    throw new ArrayIndexOutOfBoundsException();
                }
                return list[index];
            }

            public int size() {
                return size;
            }
        }
    }

    /**
     * Method for cloning arrays in case of using unsharing reading
     */
    private static Object cloneArray(Object array) {
        if (array instanceof Object[]) {
            return ((Object[]) array).clone();
        } else if (array instanceof boolean[]) {
            return ((boolean[]) array).clone();
        } else if (array instanceof byte[]) {
            return ((byte[]) array).clone();
        } else if (array instanceof char[]) {
            return ((char[]) array).clone();
        } else if (array instanceof double[]) {
            return ((double[]) array).clone();
        } else if (array instanceof float[]) {
            return ((float[]) array).clone();
        } else if (array instanceof int[]) {
            return ((int[]) array).clone();
        } else if (array instanceof long[]) {
            return ((long[]) array).clone();
        } else if (array instanceof short[]) {
            return ((short[]) array).clone();
        } else {
            throw new AssertionError();
        }
    }

    static {
        SharedSecrets.setJavaObjectInputStreamAccess(ObjectInputStream::checkArray);
        SharedSecrets.setJavaObjectInputStreamReadString(ObjectInputStream::readString);
    }

}<|MERGE_RESOLUTION|>--- conflicted
+++ resolved
@@ -25,11 +25,7 @@
 
 /*
  * =======================================================================
-<<<<<<< HEAD
- * (c) Copyright IBM Corp. 2018, 2020 All Rights Reserved
-=======
  * (c) Copyright IBM Corp. 2018, 2021 All Rights Reserved
->>>>>>> 939446dc
  * =======================================================================
  */
 
@@ -385,22 +381,13 @@
      * read* requests
      */
 
-<<<<<<< HEAD
-    /* ClassCache Entry for caching class.forName results upon enableClassCaching */
-    private static final ClassCache classCache;
-=======
     /* ClassNameCache Entry for caching class.forName results upon enableClassCaching */
     private static final ClassNameCache classCache;
->>>>>>> 939446dc
     private static final boolean isClassCachingEnabled;
     static {
         isClassCachingEnabled =
             AccessController.doPrivileged(new GetClassCachingSettingAction());
-<<<<<<< HEAD
-        classCache = (isClassCachingEnabled ? new ClassCache() : null);
-=======
         classCache = (isClassCachingEnabled ? new ClassNameCache() : null);
->>>>>>> 939446dc
     }
   
 
