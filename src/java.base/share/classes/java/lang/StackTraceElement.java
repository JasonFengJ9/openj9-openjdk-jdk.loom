--- conflicted
+++ resolved
@@ -84,13 +84,13 @@
      * The source file name.
      */
     private String fileName;
-<<<<<<< HEAD
+    /**
+     * The contintation name.
+     */
     private String contScopeName;
-=======
     /**
      * The source line number.
      */
->>>>>>> 5d321c3f
     private int    lineNumber;
     /**
      * Control to show full or partial module, package, and class names.
