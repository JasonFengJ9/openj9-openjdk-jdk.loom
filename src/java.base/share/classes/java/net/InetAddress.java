--- conflicted
+++ resolved
@@ -52,12 +52,6 @@
 import java.util.concurrent.atomic.AtomicLong;
 import java.util.Arrays;
 import java.util.concurrent.locks.ReentrantLock;
-<<<<<<< HEAD
-
-import jdk.internal.access.JavaNetInetAddressAccess;
-import jdk.internal.access.SharedSecrets;
-import jdk.internal.misc.Blocker;
-=======
 import java.util.stream.Stream;
 
 import jdk.internal.misc.VM;
@@ -66,7 +60,6 @@
 import jdk.internal.access.SharedSecrets;
 import jdk.internal.vm.annotation.Stable;
 import sun.net.ResolverProviderConfiguration;
->>>>>>> d0a9f59b
 import sun.security.action.*;
 import sun.net.InetAddressCachePolicy;
 import sun.net.util.IPAddressUtil;
@@ -975,11 +968,6 @@
     // in cache when the result is obtained
     private static final class NameServiceAddresses implements Addresses {
         private final String host;
-<<<<<<< HEAD
-        private final InetAddress reqAddr;
-        private final ReentrantLock lookupLock = new ReentrantLock();
-=======
->>>>>>> d0a9f59b
 
         NameServiceAddresses(String host) {
             this.host = host;
@@ -1056,26 +1044,6 @@
      */
     private static final class PlatformResolver implements InetAddressResolver {
 
-<<<<<<< HEAD
-        public InetAddress[] lookupAllHostAddr(String host)
-            throws UnknownHostException
-        {
-            if (Thread.currentThread().isVirtual()) {
-                return Blocker.managedBlock(() -> impl.lookupAllHostAddr(host));
-            } else {
-                return impl.lookupAllHostAddr(host);
-            }
-        }
-
-        public String getHostByAddr(byte[] addr)
-            throws UnknownHostException
-        {
-            if (Thread.currentThread().isVirtual()) {
-                return Blocker.managedBlock(() ->  impl.getHostByAddr(addr));
-            } else {
-                return impl.getHostByAddr(addr);
-            }
-=======
         public Stream<InetAddress> lookupByName(String host, LookupPolicy policy)
                 throws UnknownHostException {
             Objects.requireNonNull(host);
@@ -1090,7 +1058,6 @@
                 throw new IllegalArgumentException("Invalid address length");
             }
             return impl.getHostByAddr(addr);
->>>>>>> d0a9f59b
         }
     }
 
