/*
 * Copyright (c) 1995, 2020, Oracle and/or its affiliates. All rights reserved.
 * DO NOT ALTER OR REMOVE COPYRIGHT NOTICES OR THIS FILE HEADER.
 *
 * This code is free software; you can redistribute it and/or modify it
 * under the terms of the GNU General Public License version 2 only, as
 * published by the Free Software Foundation.  Oracle designates this
 * particular file as subject to the "Classpath" exception as provided
 * by Oracle in the LICENSE file that accompanied this code.
 *
 * This code is distributed in the hope that it will be useful, but WITHOUT
 * ANY WARRANTY; without even the implied warranty of MERCHANTABILITY or
 * FITNESS FOR A PARTICULAR PURPOSE.  See the GNU General Public License
 * version 2 for more details (a copy is included in the LICENSE file that
 * accompanied this code).
 *
 * You should have received a copy of the GNU General Public License version
 * 2 along with this work; if not, write to the Free Software Foundation,
 * Inc., 51 Franklin St, Fifth Floor, Boston, MA 02110-1301 USA.
 *
 * Please contact Oracle, 500 Oracle Parkway, Redwood Shores, CA 94065 USA
 * or visit www.oracle.com if you need additional information or have any
 * questions.
 */

package java.net;

import java.io.IOException;
<<<<<<< HEAD
=======
import java.nio.channels.DatagramChannel;
import java.nio.channels.MulticastChannel;
import java.util.Collections;
import java.util.Enumeration;
import java.util.Set;
>>>>>>> 3a2c1e4a

/**
 * The multicast datagram socket class is useful for sending
 * and receiving IP multicast packets. A MulticastSocket is
 * a (UDP) DatagramSocket, with additional capabilities for
 * joining "groups" of other multicast hosts on the internet.
 * <P>
 * A multicast group is specified by a class D IP address
 * and by a standard UDP port number. Class D IP addresses
 * are in the range {@code 224.0.0.0} to {@code 239.255.255.255},
 * inclusive. The address 224.0.0.0 is reserved and should not be used.
 * <P>
 * One would join a multicast group by first creating a MulticastSocket
 * with the desired port, then invoking the
 * <CODE>joinGroup(InetAddress groupAddr)</CODE>
 * method:
 * <PRE>
 * // join a Multicast group and send the group salutations
 * ...
 * String msg = "Hello";
 * InetAddress mcastaddr = InetAddress.getByName("228.5.6.7");
 * InetSocketAddress group = new InetSocketAddress(mcastaddr, port);
 * NetworkInterface netIf = NetworkInterface.getByName("bge0");
 * MulticastSocket s = new MulticastSocket(6789);
 *
 * s.joinGroup(group, netIf);
 * byte[] msgBytes = msg.getBytes(StandardCharsets.UTF_8);
 * DatagramPacket hi = new DatagramPacket(msgBytes, msgBytes.length,
 *                                        group, 6789);
 * s.send(hi);
 * // get their responses!
 * byte[] buf = new byte[1000];
 * DatagramPacket recv = new DatagramPacket(buf, buf.length);
 * s.receive(recv);
 * ...
 * // OK, I'm done talking - leave the group...
 * s.leaveGroup(group, netIf);
 * </PRE>
 *
 * When one sends a message to a multicast group, <B>all</B> subscribing
 * recipients to that host and port receive the message (within the
 * time-to-live range of the packet, see below). The socket needn't
 * be a member of the multicast group to send messages to it.
 * <P>
 * When a socket subscribes to a multicast group/port, it receives
 * datagrams sent by other hosts to the group/port, as do all other
 * members of the group and port.  A socket relinquishes membership
 * in a group by the leaveGroup(SocketAddress mcastaddr, NetworkInterface netIf)
 * method.
 * <B>Multiple MulticastSockets</B> may subscribe to a multicast group
 * and port concurrently, and they will all receive group datagrams.
 *
 * <p> The {@code DatagramSocket} and {@code MulticastSocket}
 * classes define convenience methods to set and get several
 * socket options. Like {@code DatagramSocket} this class also
 * supports the {@link #setOption(SocketOption, Object) setOption}
 * and {@link #getOption(SocketOption) getOption} methods to set
 * and query socket options.
 * In addition to the socket options supported by
 * <a href="DatagramSocket.html#SocketOptions">{@code DatagramSocket}</a>, a
 * {@code MulticastSocket} supports the following socket options:
 * <blockquote>
 * <a id="MulticastOptions"></a>
 * <table class="striped">
 * <caption style="display:none">Socket options</caption>
 * <thead>
 *   <tr>
 *     <th scope="col">Option Name</th>
 *     <th scope="col">Description</th>
 *   </tr>
 * </thead>
 * <tbody>
 *   <tr>
 *     <th scope="row"> {@link java.net.StandardSocketOptions#IP_MULTICAST_IF IP_MULTICAST_IF} </th>
 *     <td> The network interface for Internet Protocol (IP) multicast datagrams </td>
 *   </tr>
 *   <tr>
 *     <th scope="row"> {@link java.net.StandardSocketOptions#IP_MULTICAST_TTL
 *       IP_MULTICAST_TTL} </th>
 *     <td> The <em>time-to-live</em> for Internet Protocol (IP) multicast
 *       datagrams </td>
 *   </tr>
 *   <tr>
 *     <th scope="row"> {@link java.net.StandardSocketOptions#IP_MULTICAST_LOOP
 *       IP_MULTICAST_LOOP} </th>
 *     <td> Loopback for Internet Protocol (IP) multicast datagrams </td>
 *   </tr>
 * </tbody>
 * </table>
 * </blockquote>
 * Additional (implementation specific) options may also be supported.
 *
 * @apiNote {@link DatagramChannel} implements the {@link MulticastChannel} interface
 *          and provides an alternative API for sending and receiving multicast datagrams.
 *          The {@link MulticastChannel} API supports both {@linkplain
 *          MulticastChannel#join(InetAddress, NetworkInterface) any-source} and
 *          {@linkplain MulticastChannel#join(InetAddress, NetworkInterface, InetAddress)
 *          source-specific} multicast.
 *
 * @author Pavani Diwanji
 * @since 1.1
 */
public class MulticastSocket extends DatagramSocket {

    @Override
    MulticastSocket delegate() {
        return (MulticastSocket) super.delegate();
    }

    /**
     * Create a MulticastSocket that delegates to the given delegate if not null.
     * @param delegate the delegate, can be null.
     */
    MulticastSocket(MulticastSocket delegate) {
        super(delegate);
    }

    /**
     * Create a multicast socket.
     *
     * <p>
     * If there is a security manager, its {@code checkListen} method is first
     * called with 0 as its argument to ensure the operation is allowed. This
     * could result in a SecurityException.
     * <p>
     * When the socket is created the
     * {@link DatagramSocket#setReuseAddress(boolean)} method is called to
     * enable the SO_REUSEADDR socket option.
     *
     * @throws    IOException if an I/O exception occurs while creating the
     * MulticastSocket
     * @throws    SecurityException if a security manager exists and its
     * {@code checkListen} method doesn't allow the operation.
     * @see SecurityManager#checkListen
     * @see java.net.DatagramSocket#setReuseAddress(boolean)
     * @see java.net.DatagramSocketImpl#setOption(SocketOption, Object)
     */
    public MulticastSocket() throws IOException {
        this(new InetSocketAddress(0));
    }

    /**
     * Create a multicast socket and bind it to a specific port.
     *
     * <p>If there is a security manager,
     * its {@code checkListen} method is first called
     * with the {@code port} argument
     * as its argument to ensure the operation is allowed.
     * This could result in a SecurityException.
     * <p>
     * When the socket is created the
     * {@link DatagramSocket#setReuseAddress(boolean)} method is
     * called to enable the SO_REUSEADDR socket option.
     *
     * @param     port port to use
     * @throws    IOException if an I/O exception occurs
     *            while creating the MulticastSocket
     * @throws    SecurityException  if a security manager exists and its
     *            {@code checkListen} method doesn't allow the operation.
     * @see       SecurityManager#checkListen
     * @see       java.net.DatagramSocket#setReuseAddress(boolean)
     */
    public MulticastSocket(int port) throws IOException {
        this(new InetSocketAddress(port));
    }

    /**
     * Create a MulticastSocket bound to the specified socket address.
     * <p>
     * Or, if the address is {@code null}, create an unbound socket.
     *
     * <p>If there is a security manager,
     * its {@code checkListen} method is first called
     * with the SocketAddress port as its argument to ensure the operation is allowed.
     * This could result in a SecurityException.
     * <p>
     * When the socket is created the
     * {@link DatagramSocket#setReuseAddress(boolean)} method is
     * called to enable the SO_REUSEADDR socket option.
     *
     * @param    bindaddr Socket address to bind to, or {@code null} for
     *           an unbound socket.
     * @throws   IOException if an I/O exception occurs
     *           while creating the MulticastSocket
     * @throws   SecurityException  if a security manager exists and its
     *           {@code checkListen} method doesn't allow the operation.
     * @see      SecurityManager#checkListen
     * @see      java.net.DatagramSocket#setReuseAddress(boolean)
     *
     * @since 1.4
     */
    public MulticastSocket(SocketAddress bindaddr) throws IOException {
        super(bindaddr, /*multicast*/true);
    }

    /**
     * Set the default time-to-live for multicast packets sent out
     * on this {@code MulticastSocket} in order to control the
     * scope of the multicasts.
     *
     * <p>The ttl is an <b>unsigned</b> 8-bit quantity, and so <B>must</B> be
     * in the range {@code 0 <= ttl <= 0xFF }.
     *
     * @param      ttl the time-to-live
     * @throws     IOException if an I/O exception occurs
     *             while setting the default time-to-live value
     * @deprecated use the setTimeToLive method instead, which uses
     *             <b>int</b> instead of <b>byte</b> as the type for ttl.
     * @see #getTTL()
     */
    @Deprecated
    public void setTTL(byte ttl) throws IOException {
        delegate().setTTL(ttl);
    }

    /**
     * Set the default time-to-live for multicast packets sent out
     * on this {@code MulticastSocket} in order to control the
     * scope of the multicasts.
     *
     * <P> The ttl <B>must</B> be in the range {@code  0 <= ttl <=
     * 255} or an {@code IllegalArgumentException} will be thrown.
     * Multicast packets sent with a TTL of {@code 0} are not transmitted
     * on the network but may be delivered locally.
     *
     * @param  ttl
     *         the time-to-live
     *
     * @throws  IOException
     *          if an I/O exception occurs while setting the
     *          default time-to-live value
     *
     * @see #getTimeToLive()
     * @since 1.2
     */
    public void setTimeToLive(int ttl) throws IOException {
        delegate().setTimeToLive(ttl);
    }

    /**
     * Get the default time-to-live for multicast packets sent out on
     * the socket.
     *
     * @throws    IOException if an I/O exception occurs
     * while getting the default time-to-live value
     * @return the default time-to-live value
     * @deprecated use the getTimeToLive method instead, which returns
     * an <b>int</b> instead of a <b>byte</b>.
     * @see #setTTL(byte)
     */
    @Deprecated
    public byte getTTL() throws IOException {
        return delegate().getTTL();
    }

    /**
     * Get the default time-to-live for multicast packets sent out on
     * the socket.
     * @throws    IOException if an I/O exception occurs while
     * getting the default time-to-live value
     * @return the default time-to-live value
     * @see #setTimeToLive(int)
     * @since 1.2
     */
    public int getTimeToLive() throws IOException {
        return delegate().getTimeToLive();
    }

    /**
     * Joins a multicast group. Its behavior may be affected by
     * {@code setInterface} or {@code setNetworkInterface}.
     *
     * <p>If there is a security manager, this method first
     * calls its {@code checkMulticast} method with the
     * {@code mcastaddr} argument as its argument.
     *
     * @param      mcastaddr is the multicast address to join
     * @throws     IOException if there is an error joining,
     *             or when the address is not a multicast address,
     *             or the platform does not support multicasting
     * @throws     SecurityException if a security manager exists and its
     *             {@code checkMulticast} method doesn't allow the join.
     * @deprecated This method does not accept the network interface on
     *             which to join the multicast group. Use
     *             {@link #joinGroup(SocketAddress, NetworkInterface)} instead.
     * @see        SecurityManager#checkMulticast(InetAddress)
     */
    @Deprecated(since="14")
    public void joinGroup(InetAddress mcastaddr) throws IOException {
        delegate().joinGroup(mcastaddr);
    }

    /**
     * Leave a multicast group. Its behavior may be affected by
     * {@code setInterface} or {@code setNetworkInterface}.
     *
     * <p>If there is a security manager, this method first
     * calls its {@code checkMulticast} method with the
     * {@code mcastaddr} argument as its argument.
     *
     * @param      mcastaddr is the multicast address to leave
     * @throws     IOException if there is an error leaving
     *             or when the address is not a multicast address.
     * @throws     SecurityException if a security manager exists and its
     *             {@code checkMulticast} method doesn't allow the operation.
     * @deprecated This method does not accept the network interface on which
     *             to leave the multicast group. Use
     *             {@link #leaveGroup(SocketAddress, NetworkInterface)} instead.
     * @see        SecurityManager#checkMulticast(InetAddress)
     */
    @Deprecated(since="14")
    public void leaveGroup(InetAddress mcastaddr) throws IOException {
        delegate().leaveGroup(mcastaddr);
    }

    /**
     * Joins the specified multicast group at the specified interface.
     *
     * <p>If there is a security manager, this method first
     * calls its {@code checkMulticast} method
     * with the {@code mcastaddr} argument
     * as its argument.
     *
     * @param  mcastaddr is the multicast address to join
     * @param  netIf specifies the local interface to receive multicast
     *         datagram packets, or {@code null} to defer to the interface set by
     *         {@link MulticastSocket#setInterface(InetAddress)} or
     *         {@link MulticastSocket#setNetworkInterface(NetworkInterface)}.
     *         If {@code null}, and no interface has been set, the behaviour is
     *         unspecified: any interface may be selected or the operation may fail
     *         with a {@code SocketException}.
     * @throws IOException if there is an error joining, or when the address
     *         is not a multicast address, or the platform does not support
     *         multicasting
     * @throws SecurityException if a security manager exists and its
     *         {@code checkMulticast} method doesn't allow the join.
     * @throws IllegalArgumentException if mcastaddr is {@code null} or is a
     *         SocketAddress subclass not supported by this socket
     * @see    SecurityManager#checkMulticast(InetAddress)
     * @see    DatagramChannel#join(InetAddress, NetworkInterface)
     * @since  1.4
     */
    public void joinGroup(SocketAddress mcastaddr, NetworkInterface netIf) throws IOException {
        delegate().joinGroup(mcastaddr, netIf);
    }

    /**
     * Leave a multicast group on a specified local interface.
     *
     * <p>If there is a security manager, this method first
     * calls its {@code checkMulticast} method with the
     * {@code mcastaddr} argument as its argument.
     *
     * @param  mcastaddr is the multicast address to leave
     * @param  netIf specifies the local interface or {@code null} to defer
     *         to the interface set by
     *         {@link MulticastSocket#setInterface(InetAddress)} or
     *         {@link MulticastSocket#setNetworkInterface(NetworkInterface)}.
     *         If {@code null}, and no interface has been set, the behaviour
     *         is unspecified: any interface may be selected or the operation
     *         may fail with a {@code SocketException}.
     * @throws IOException if there is an error leaving or when the address
     *         is not a multicast address.
     * @throws SecurityException if a security manager exists and its
     *         {@code checkMulticast} method doesn't allow the operation.
     * @throws IllegalArgumentException if mcastaddr is {@code null} or is a
     *         SocketAddress subclass not supported by this socket.
     * @see    SecurityManager#checkMulticast(InetAddress)
     * @since  1.4
     */
    public void leaveGroup(SocketAddress mcastaddr, NetworkInterface netIf) throws IOException {
        delegate().leaveGroup(mcastaddr, netIf);
     }

    /**
     * Set the multicast network interface used by methods
     * whose behavior would be affected by the value of the
     * network interface. Useful for multihomed hosts.
     *
     * @param      inf the InetAddress
     * @throws     SocketException if there is an error in
     *             the underlying protocol, such as a TCP error.
     * @deprecated The InetAddress may not uniquely identify
     *             the network interface. Use
     *             {@link #setNetworkInterface(NetworkInterface)} instead.
     * @see        #getInterface()
     */
    @Deprecated(since="14")
    public void setInterface(InetAddress inf) throws SocketException {
        delegate().setInterface(inf);
    }

    /**
     * Retrieve the address of the network interface used for
     * multicast packets.
     *
     * @return     An {@code InetAddress} representing the address
     *             of the network interface used for multicast packets,
     *             or if no interface has been set, an {@code InetAddress}
     *             representing any local address.
     * @throws     SocketException if there is an error in the
     *             underlying protocol, such as a TCP error.
     * @deprecated The network interface may not be uniquely identified by
     *             the InetAddress returned.
     *             Use {@link #getNetworkInterface()} instead.
     * @see        #setInterface(java.net.InetAddress)
     */
    @Deprecated(since="14")
    public InetAddress getInterface() throws SocketException {
        return delegate().getInterface();
    }

    /**
     * Specify the network interface for outgoing multicast datagrams
     * sent on this socket.
     *
     * @param netIf the interface
     * @throws    SocketException if there is an error in
     * the underlying protocol, such as a TCP error.
     * @see #getNetworkInterface()
     * @since 1.4
     */
    public void setNetworkInterface(NetworkInterface netIf) throws SocketException {
        delegate().setNetworkInterface(netIf);
    }

    /**
     * Get the multicast network interface set.
     *
     * @throws SocketException if there is an error in
     *         the underlying protocol, such as a TCP error.
     * @return The multicast {@code NetworkInterface} currently set. A placeholder
     *         NetworkInterface is returned when there is no interface set; it has
     *         a single InetAddress to represent any local address.
     * @see    #setNetworkInterface(NetworkInterface)
     * @since  1.4
     */
    public NetworkInterface getNetworkInterface() throws SocketException {
        return delegate().getNetworkInterface();
    }

    /**
     * Disable/Enable local loopback of multicast datagrams
     * The option is used by the platform's networking code as a hint
     * for setting whether multicast data will be looped back to
     * the local socket.
     *
     * <p>Because this option is a hint, applications that want to
     * verify what loopback mode is set to should call
     * {@link #getLoopbackMode()}
     * @param      disable {@code true} to disable the LoopbackMode
     * @throws     SocketException if an error occurs while setting the value
     * @since      1.4
     * @deprecated Use {@link #setOption(SocketOption, Object)} with
     *             {@link java.net.StandardSocketOptions#IP_MULTICAST_LOOP}
     *             instead. The loopback mode is enabled by default,
     *             {@code MulticastSocket.setOption(StandardSocketOptions.IP_MULTICAST_LOOP, false)}
     *             disables it.
     * @see        #getLoopbackMode
     */
    @Deprecated(since="14")
    public void setLoopbackMode(boolean disable) throws SocketException {
        delegate().setLoopbackMode(disable);
    }

    /**
     * Get the setting for local loopback of multicast datagrams.
     *
     * @throws     SocketException if an error occurs while getting the value
     * @return     true if the LoopbackMode has been disabled
     * @since      1.4
     * @deprecated Use {@link #getOption(SocketOption)} with
     *             {@link java.net.StandardSocketOptions#IP_MULTICAST_LOOP}
     *             instead.
     * @see        #setLoopbackMode
     */
    @Deprecated(since="14")
    public boolean getLoopbackMode() throws SocketException {
        return delegate().getLoopbackMode();
    }

    /**
     * Sends a datagram packet to the destination, with a TTL (time-
     * to-live) other than the default for the socket.  This method
     * need only be used in instances where a particular TTL is desired;
     * otherwise it is preferable to set a TTL once on the socket, and
     * use that default TTL for all packets.  This method does <B>not
     * </B> alter the default TTL for the socket. Its behavior may be
     * affected by {@code setInterface}.
     *
     * <p>If there is a security manager, this method first performs some
     * security checks. First, if {@code p.getAddress().isMulticastAddress()}
     * is true, this method calls the
     * security manager's {@code checkMulticast} method
     * with {@code p.getAddress()} and {@code ttl} as its arguments.
     * If the evaluation of that expression is false,
     * this method instead calls the security manager's
     * {@code checkConnect} method with arguments
     * {@code p.getAddress().getHostAddress()} and
     * {@code p.getPort()}. Each call to a security manager method
     * could result in a SecurityException if the operation is not allowed.
     *
     * @param p is the packet to be sent. The packet should contain
     * the destination multicast ip address and the data to be sent.
     * One does not need to be the member of the group to send
     * packets to a destination multicast address.
     * @param ttl optional time to live for multicast packet.
     * default ttl is 1.
     *
     * @throws     IOException is raised if an error occurs i.e
     *             error while setting ttl.
     * @throws     SecurityException  if a security manager exists and its
     *             {@code checkMulticast} or {@code checkConnect}
     *             method doesn't allow the send.
     * @throws     PortUnreachableException may be thrown if the socket is connected
     *             to a currently unreachable destination. Note, there is no
     *             guarantee that the exception will be thrown.
     * @throws     IllegalArgumentException if the socket is connected,
     *             and connected address and packet address differ, or
     *             if the socket is not connected and the packet address
     *             is not set or if its port is out of range.
     *
     *
     * @deprecated Use the following code or its equivalent instead:
     *  ......
     *  int ttl = mcastSocket.getTimeToLive();
     *  mcastSocket.setTimeToLive(newttl);
     *  mcastSocket.send(p);
     *  mcastSocket.setTimeToLive(ttl);
     *  ......
     *
     * @see DatagramSocket#send
     * @see DatagramSocket#receive
     * @see SecurityManager#checkMulticast(java.net.InetAddress, byte)
     * @see SecurityManager#checkConnect
     */
    @Deprecated
    public void send(DatagramPacket p, byte ttl) throws IOException {
        delegate().send(p, ttl);
    }

}<|MERGE_RESOLUTION|>--- conflicted
+++ resolved
@@ -26,14 +26,8 @@
 package java.net;
 
 import java.io.IOException;
-<<<<<<< HEAD
-=======
 import java.nio.channels.DatagramChannel;
 import java.nio.channels.MulticastChannel;
-import java.util.Collections;
-import java.util.Enumeration;
-import java.util.Set;
->>>>>>> 3a2c1e4a
 
 /**
  * The multicast datagram socket class is useful for sending
