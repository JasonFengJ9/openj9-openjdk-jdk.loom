--- conflicted
+++ resolved
@@ -43,11 +43,7 @@
     // JVM signals file changes by doing Object#notifu on this object
     static final Object FILE_DELTA_CHANGE = new Object();
 
-<<<<<<< HEAD
-    static final long RESERVED_CLASS_ID_LIMIT = 425;
-=======
     static final long RESERVED_CLASS_ID_LIMIT = 500;
->>>>>>> fb61740d
 
     private volatile boolean nativeOK;
 
