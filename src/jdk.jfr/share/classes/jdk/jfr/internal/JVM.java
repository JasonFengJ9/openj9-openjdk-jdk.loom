--- conflicted
+++ resolved
@@ -141,10 +141,6 @@
      *
      * @return a unique class identifier
      */
-<<<<<<< HEAD
-=======
-    @HotSpotIntrinsicCandidate
->>>>>>> 0dcfb393
     public static native long getClassId(Class<?> clazz);
 
     /**
