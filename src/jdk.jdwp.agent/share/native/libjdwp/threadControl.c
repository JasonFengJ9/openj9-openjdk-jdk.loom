/*
 * Copyright (c) 1998, 2021, Oracle and/or its affiliates. All rights reserved.
 * DO NOT ALTER OR REMOVE COPYRIGHT NOTICES OR THIS FILE HEADER.
 *
 * This code is free software; you can redistribute it and/or modify it
 * under the terms of the GNU General Public License version 2 only, as
 * published by the Free Software Foundation.  Oracle designates this
 * particular file as subject to the "Classpath" exception as provided
 * by Oracle in the LICENSE file that accompanied this code.
 *
 * This code is distributed in the hope that it will be useful, but WITHOUT
 * ANY WARRANTY; without even the implied warranty of MERCHANTABILITY or
 * FITNESS FOR A PARTICULAR PURPOSE.  See the GNU General Public License
 * version 2 for more details (a copy is included in the LICENSE file that
 * accompanied this code).
 *
 * You should have received a copy of the GNU General Public License version
 * 2 along with this work; if not, write to the Free Software Foundation,
 * Inc., 51 Franklin St, Fifth Floor, Boston, MA 02110-1301 USA.
 *
 * Please contact Oracle, 500 Oracle Parkway, Redwood Shores, CA 94065 USA
 * or visit www.oracle.com if you need additional information or have any
 * questions.
 */

#include "util.h"
#include "eventHandler.h"
#include "threadControl.h"
#include "commonRef.h"
#include "eventHelper.h"
#include "stepControl.h"
#include "invoker.h"
#include "bag.h"

#define HANDLING_EVENT(node) ((node)->current_ei != 0)

/*
 * Collection of info for properly handling co-located events.
 * If the ei field is non-zero, then one of the possible
 * co-located events has been posted and the other fields describe
 * the event's location.
 *
 * See comment above deferEventReport() for an explanation of co-located events.
 */
typedef struct CoLocatedEventInfo_ {
    EventIndex ei;
    jclass    clazz;
    jmethodID method;
    jlocation location;
} CoLocatedEventInfo;

/**
 * The main data structure in threadControl is the ThreadNode.
 * This is a per-thread structure that is allocated on the
 * first event that occurs in a thread. It is freed after the
 * thread's thread end event has completed processing. The
 * structure contains state information on its thread including
 * suspend counts. It also acts as a repository for other
 * per-thread state such as the current method invocation or
 * current step.
 *
 * suspendCount is the number of outstanding suspends
 * from the debugger. suspends from the app itself are
 * not included in this count.
 */
typedef struct ThreadNode {
    jthread thread;
    unsigned int toBeResumed : 1;      /* true if this thread was successfully suspended. */
    unsigned int pendingInterrupt : 1; /* true if thread is interrupted while handling an event. */
    unsigned int isDebugThread : 1;    /* true if this is one of our debug agent threads. */
    unsigned int suspendOnStart : 1;   /* true for new threads if we are currently in a VM.suspend(). */
    unsigned int isStarted : 1;        /* THREAD_START or VIRTUAL_THREAD_SCHEDULED event received. */
    unsigned int is_vthread : 1;
    unsigned int popFrameEvent : 1;
    unsigned int popFrameProceed : 1;
    unsigned int popFrameThread : 1;
    EventIndex current_ei; /* Used to determine if we are currently handling an event on this thread. */
    jobject pendingStop;   /* Object we are throwing to stop the thread (ThreadReferenceImpl.stop). */
    jint suspendCount;
    jint resumeFrameDepth; /* !=0 => This thread is in a call to Thread.resume() */
    jvmtiEventMode instructionStepMode;
    StepRequest currentStep;
    InvokeRequest currentInvoke;
    struct bag *eventBag;       /* Accumulation of JDWP events to be sent as a reply. */
    CoLocatedEventInfo cleInfo; /* See comment above deferEventReport() for an explanation. */
    struct ThreadNode *next;
    struct ThreadNode *prev;
    jlong frameGeneration;    /* used to generate a unique frameID. Incremented whenever existing frameID
                                 needs to be invalidated, such as when the thread is resumed. */
    struct ThreadList *list;  /* Tells us what list this thread is in. */
#ifdef DEBUG_THREADNAME
    char name[256];
#endif
} ThreadNode;

static jint suspendAllCount;

typedef struct ThreadList {
    ThreadNode *first;
} ThreadList;

/*
 * popFrameEventLock is used to notify that the event has been received
 */
static jrawMonitorID popFrameEventLock = NULL;

/*
 * popFrameProceedLock is used to assure that the event thread is
 * re-suspended immediately after the event is acknowledged.
 */
static jrawMonitorID popFrameProceedLock = NULL;

static jrawMonitorID threadLock;
static jlocation resumeLocation;
static HandlerNode *breakpointHandlerNode;
static HandlerNode *framePopHandlerNode;
static HandlerNode *catchHandlerNode;

static jvmtiError threadControl_removeDebugThread(jthread thread);

/*
 * Threads which have issued thread start events and not yet issued thread
 * end events are maintained in the "runningThreads" list. All other threads known
 * to this module are kept in the "otherThreads" list.
 */
static ThreadList runningThreads;
static ThreadList otherThreads;
static ThreadList runningVThreads; /* VThreads we have seen. */

#define MAX_DEBUG_THREADS 10
static int debugThreadCount;
static jthread debugThreads[MAX_DEBUG_THREADS];

typedef struct DeferredEventMode {
    EventIndex ei;
    jvmtiEventMode mode;
    jthread thread;
    struct DeferredEventMode *next;
} DeferredEventMode;

typedef struct {
    DeferredEventMode *first;
    DeferredEventMode *last;
} DeferredEventModeList;

static DeferredEventModeList deferredEventModes;

#ifdef DEBUG
static void dumpThreadList(ThreadList *list);
static void dumpThread(ThreadNode *node);
#endif

static jint
getStackDepth(jthread thread)
{
    jint count = 0;
    jvmtiError error;

    error = JVMTI_FUNC_PTR(gdata->jvmti,GetFrameCount)
                        (gdata->jvmti, thread, &count);
    if (error != JVMTI_ERROR_NONE) {
        EXIT_ERROR(error, "getting frame count");
    }
    return count;
}

/* Get the state of the thread direct from JVMTI */
static jvmtiError
threadState(jthread thread, jint *pstate)
{
    *pstate = 0;
    return JVMTI_FUNC_PTR(gdata->jvmti,GetThreadState)
                        (gdata->jvmti, thread, pstate);
}

/* Set TLS on a specific jthread to the ThreadNode* */
static void
setThreadLocalStorage(jthread thread, ThreadNode *node)
{
    jvmtiError  error;

    error = JVMTI_FUNC_PTR(gdata->jvmti,SetThreadLocalStorage)
            (gdata->jvmti, thread, (void*)node);
    if ( error == JVMTI_ERROR_THREAD_NOT_ALIVE ) {
        /* Just return, thread hasn't started yet */
        return;
    } else if ( error != JVMTI_ERROR_NONE ) {
        /* The jthread object must be valid, so this must be a fatal error */
        EXIT_ERROR(error, "cannot set thread local storage");
    }
}

/* Get TLS on a specific jthread, which is the ThreadNode* */
static ThreadNode *
getThreadLocalStorage(jthread thread)
{
    jvmtiError  error;
    ThreadNode *node;

    node = NULL;
    error = JVMTI_FUNC_PTR(gdata->jvmti,GetThreadLocalStorage)
            (gdata->jvmti, thread, (void**)&node);
    if ( error == JVMTI_ERROR_THREAD_NOT_ALIVE ) {
        /* Just return NULL, thread hasn't started yet */
        return NULL;
    } else if ( error != JVMTI_ERROR_NONE ) {
        /* The jthread object must be valid, so this must be a fatal error */
        EXIT_ERROR(error, "cannot get thread local storage");
    }
    return node;
}

/* Search list for nodes that don't have TLS set and match this thread.
 *   It assumed that this logic is never dealing with terminated threads,
 *   since the ThreadEnd events always delete the ThreadNode while the
 *   jthread is still alive.  So we can only look at the ThreadNode's that
 *   have never had their TLS set, making the search much faster.
 *   But keep in mind, this kind of search should rarely be needed.
 */
static ThreadNode *
nonTlsSearch(JNIEnv *env, ThreadList *list, jthread thread)
{
    ThreadNode *node;

    for (node = list->first; node != NULL; node = node->next) {
        if (isSameObject(env, node->thread, thread)) {
            break;
        }
    }
    return node;
}

/*
 * These functions maintain the linked list of currently running threads and vthreads.
 * All assume that the threadLock is held before calling.
 */


/*
 * Search for a thread on the list. If list==NULL, search all lists.
 */
static ThreadNode *
findThread(ThreadList *list, jthread thread)
{
    ThreadNode *node;
    JNIEnv *env = getEnv();
    jboolean is_vthread = isVThread(thread);

    if (is_vthread) {
        if (list == NULL || list == &runningVThreads) {
            /*
             * Search for a vthread.
             * vthread fixme: this needs to be done a lot faster. Maybe some sort of TLS for vthreads is needed.
             * Otherwise we'll need something like a hashlist front end to the runningVThreads list so
             * we can do quick lookups.
             */
            return nonTlsSearch(env, &runningVThreads, thread);
        } else {
            return NULL; // return NULL if we aren't looking for vthreads
        }
    }

    /* Get thread local storage for quick thread -> node access */
    node = getThreadLocalStorage(thread);

    /* In some rare cases we might get NULL, so we check the list manually for
     *   any threads that we could match.
     */
    if ( node == NULL ) {
        if ( list != NULL ) {
            node = nonTlsSearch(env, list, thread);
        } else {
            node = nonTlsSearch(env, &runningThreads, thread);
            if ( node == NULL ) {
                node = nonTlsSearch(env, &otherThreads, thread);
            }
        }
        if ( node != NULL ) {
            /* Here we make another attempt to set TLS, it's ok if this fails */
            setThreadLocalStorage(thread, (void*)node);
        }
    }

    /* If a list is supplied, only return ones in this list */
    if ( node != NULL && list != NULL && node->list != list ) {
        return NULL;
    }
    return node;
}

/* Search for a running thread, including vthreads. */
static ThreadNode *
findRunningThread(jthread thread)
{
    ThreadNode *node;
    if (isVThread(thread)) {
        node = findThread(&runningVThreads, thread);
    } else {
        node = findThread(&runningThreads, thread);
    }
    return node;
}

/* Remove a ThreadNode from a ThreadList */
static void
removeNode(ThreadList *list, ThreadNode *node)
{
    ThreadNode *prev;
    ThreadNode *next;

    prev = node->prev;
    next = node->next;
    if ( prev != NULL ) {
        prev->next = next;
    }
    if ( next != NULL ) {
        next->prev = prev;
    }
    if ( prev == NULL ) {
        list->first = next;
    }
    node->next = NULL;
    node->prev = NULL;
    node->list = NULL;
}

/* Add a ThreadNode to a ThreadList */
static void
addNode(ThreadList *list, ThreadNode *node)
{
    node->next = NULL;
    node->prev = NULL;
    node->list = NULL;
    if ( list->first == NULL ) {
        list->first = node;
    } else {
        list->first->prev = node;
        node->next = list->first;
        list->first = node;
    }
    node->list = list;
}

static ThreadNode *
insertThread(JNIEnv *env, ThreadList *list, jthread thread)
{
    ThreadNode *node;
    struct bag *eventBag;
    jboolean is_vthread = (list == &runningVThreads);

    node = findThread(list, thread);
    if (node == NULL) {
        node = jvmtiAllocate(sizeof(*node));
        if (node == NULL) {
            EXIT_ERROR(AGENT_ERROR_OUT_OF_MEMORY,"thread table entry");
            return NULL;
        }
        (void)memset(node, 0, sizeof(*node));
        eventBag = eventHelper_createEventBag();
        if (eventBag == NULL) {
            jvmtiDeallocate(node);
            EXIT_ERROR(AGENT_ERROR_OUT_OF_MEMORY,"thread table entry");
            return NULL;
        }

        /*
         * Init all flags false, all refs NULL, all counts 0
         */

        saveGlobalRef(env, thread, &(node->thread));
        if (node->thread == NULL) {
            jvmtiDeallocate(node);
            bagDestroyBag(eventBag);
            EXIT_ERROR(AGENT_ERROR_OUT_OF_MEMORY,"thread table entry");
            return NULL;
        }
        /*
         * Remember if it is a debug thread
         */
        if (!is_vthread && threadControl_isDebugThread(node->thread)) {
            node->isDebugThread = JNI_TRUE;
        } else if (suspendAllCount > 0){
            /*
             * If there is a pending suspendAll, all new threads should
             * be initialized as if they were suspended by the suspendAll,
             * and the thread will need to be suspended when it starts.
             */
            node->suspendCount = suspendAllCount;
            node->suspendOnStart = JNI_TRUE;
        }
        node->current_ei = 0;
        node->is_vthread = is_vthread;
        node->instructionStepMode = JVMTI_DISABLE;
        node->eventBag = eventBag;
        addNode(list, node);

#ifdef DEBUG_THREADNAME
        {
            /* Set the thread name */
            jvmtiThreadInfo info;
            jvmtiError error;

            memset(&info, 0, sizeof(info));
            error = JVMTI_FUNC_PTR(gdata->jvmti,GetThreadInfo)
                    (gdata->jvmti, node->thread, &info);
            if (info.name != NULL) {
                strncpy(node->name, info.name, sizeof(node->name) - 1);
                jvmtiDeallocate(info.name);
            }
        }
#endif

        /* Set thread local storage for quick thread -> node access.
         *   Some threads may not be in a state that allows setting of TLS,
         *   which is ok, see findThread, it deals with threads without TLS set.
         */
        if (!is_vthread) {
            setThreadLocalStorage(node->thread, (void*)node);
        }

        if (is_vthread) {
            node->isStarted = JNI_TRUE; /* VThreads are considered started by default. */
        }
    }

    return node;
}

static void
clearThread(JNIEnv *env, ThreadNode *node)
{
    if (node->pendingStop != NULL) {
        tossGlobalRef(env, &(node->pendingStop));
    }
    stepControl_clearRequest(node->thread, &node->currentStep);
    if (node->isDebugThread) {
        (void)threadControl_removeDebugThread(node->thread);
    }
    /* Clear out TLS on this thread (just a cleanup action) */
    if (!node->is_vthread) {
        setThreadLocalStorage(node->thread, NULL);
    }
    tossGlobalRef(env, &(node->thread));
    bagDestroyBag(node->eventBag);
    jvmtiDeallocate(node);
}

static void
removeThread(JNIEnv *env, ThreadList *list, jthread thread)
{
    ThreadNode *node;

    node = findThread(list, thread);
    if (node != NULL) {
        removeNode(list, node);
        clearThread(env, node);
    }
}

static void
removeResumed(JNIEnv *env, ThreadList *list)
{
    ThreadNode *node;

    node = list->first;
    while (node != NULL) {
        ThreadNode *temp = node->next;
        if (node->suspendCount == 0) {
            removeThread(env, list, node->thread);
        }
        node = temp;
    }
}

static void
moveNode(ThreadList *source, ThreadList *dest, ThreadNode *node)
{
    removeNode(source, node);
    JDI_ASSERT(findThread(dest, node->thread) == NULL);
    addNode(dest, node);
}

typedef jvmtiError (*ThreadEnumerateFunction)(JNIEnv *, ThreadNode *, void *);

static jvmtiError
enumerateOverThreadList(JNIEnv *env, ThreadList *list,
                        ThreadEnumerateFunction function, void *arg)
{
    ThreadNode *node;
    jvmtiError error = JVMTI_ERROR_NONE;

    for (node = list->first; node != NULL; node = node->next) {
        error = (*function)(env, node, arg);
        if ( error != JVMTI_ERROR_NONE ) {
            break;
        }
    }
    return error;
}

static void
insertEventMode(DeferredEventModeList *list, DeferredEventMode *eventMode)
{
    if (list->last != NULL) {
        list->last->next = eventMode;
    } else {
        list->first = eventMode;
    }
    list->last = eventMode;
}

static void
removeEventMode(DeferredEventModeList *list, DeferredEventMode *eventMode, DeferredEventMode *prev)
{
    if (prev == NULL) {
        list->first = eventMode->next;
    } else {
        prev->next = eventMode->next;
    }
    if (eventMode->next == NULL) {
        list->last = prev;
    }
}

static jvmtiError
addDeferredEventMode(JNIEnv *env, jvmtiEventMode mode, EventIndex ei, jthread thread)
{
    DeferredEventMode *eventMode;

    /*LINTED*/
    eventMode = jvmtiAllocate((jint)sizeof(DeferredEventMode));
    if (eventMode == NULL) {
        return AGENT_ERROR_OUT_OF_MEMORY;
    }
    eventMode->thread = NULL;
    saveGlobalRef(env, thread, &(eventMode->thread));
    eventMode->mode = mode;
    eventMode->ei = ei;
    eventMode->next = NULL;
    insertEventMode(&deferredEventModes, eventMode);
    return JVMTI_ERROR_NONE;
}

static void
freeDeferredEventModes(JNIEnv *env)
{
    DeferredEventMode *eventMode;
    eventMode = deferredEventModes.first;
    while (eventMode != NULL) {
        DeferredEventMode *next;
        next = eventMode->next;
        tossGlobalRef(env, &(eventMode->thread));
        jvmtiDeallocate(eventMode);
        eventMode = next;
    }
    deferredEventModes.first = NULL;
    deferredEventModes.last = NULL;
}

static jvmtiError
threadSetEventNotificationMode(ThreadNode *node,
        jvmtiEventMode mode, EventIndex ei, jthread thread)
{
    jvmtiError error;

    /* record single step mode */
    if (ei == EI_SINGLE_STEP) {
        node->instructionStepMode = mode;
    }
    error = JVMTI_FUNC_PTR(gdata->jvmti,SetEventNotificationMode)
        (gdata->jvmti, mode, eventIndex2jvmti(ei), thread);
    return error;
}

static void
processDeferredEventModes(JNIEnv *env, jthread thread, ThreadNode *node)
{
    jvmtiError error;
    DeferredEventMode *eventMode;
    DeferredEventMode *prev;

    prev = NULL;
    eventMode = deferredEventModes.first;
    while (eventMode != NULL) {
        DeferredEventMode *next = eventMode->next;
        if (isSameObject(env, thread, eventMode->thread)) {
            error = threadSetEventNotificationMode(node,
                    eventMode->mode, eventMode->ei, eventMode->thread);
            if (error != JVMTI_ERROR_NONE) {
                EXIT_ERROR(error, "cannot process deferred thread event notifications at thread start");
            }
            removeEventMode(&deferredEventModes, eventMode, prev);
            tossGlobalRef(env, &(eventMode->thread));
            jvmtiDeallocate(eventMode);
        } else {
            prev = eventMode;
        }
        eventMode = next;
    }
}

static void
getLocks(void)
{
    /*
     * Anything which might be locked as part of the handling of
     * a JVMTI event (which means: might be locked by an application
     * thread) needs to be grabbed here. This allows thread control
     * code to safely suspend and resume the application threads
     * while ensuring they don't hold a critical lock.
     */

    eventHandler_lock();
    invoker_lock();
    eventHelper_lock();
    stepControl_lock();
    commonRef_lock();
    debugMonitorEnter(threadLock);

}

static void
releaseLocks(void)
{
    debugMonitorExit(threadLock);
    commonRef_unlock();
    stepControl_unlock();
    eventHelper_unlock();
    invoker_unlock();
    eventHandler_unlock();
}

void
threadControl_initialize(void)
{
    jlocation unused;
    jvmtiError error;

    suspendAllCount = 0;
    runningThreads.first = NULL;
    otherThreads.first = NULL;
    runningVThreads.first = NULL;
    debugThreadCount = 0;
    threadLock = debugMonitorCreate("JDWP Thread Lock");
    if (gdata->threadClass==NULL) {
        EXIT_ERROR(AGENT_ERROR_NULL_POINTER, "no java.lang.thread class");
    }
    if (gdata->threadResume==0) {
        EXIT_ERROR(AGENT_ERROR_NULL_POINTER, "cannot resume thread");
    }
    /* Get the java.lang.Thread.resume() method beginning location */
    error = methodLocation(gdata->threadResume, &resumeLocation, &unused);
    if (error != JVMTI_ERROR_NONE) {
        EXIT_ERROR(error, "getting method location");
    }
}

static jthread
getResumee(jthread resumingThread)
{
    jthread resumee = NULL;
    jvmtiError error;
    jobject object;
    FrameNumber fnum = 0;

    error = JVMTI_FUNC_PTR(gdata->jvmti,GetLocalObject)
                    (gdata->jvmti, resumingThread, fnum, 0, &object);
    if (error == JVMTI_ERROR_NONE) {
        resumee = object;
    }
    return resumee;
}


static jboolean
pendingAppResume(jboolean includeSuspended)
{
    ThreadList *list;
    ThreadNode *node;

    list = &runningThreads;
    node = list->first;
    while (node != NULL) {
        if (node->resumeFrameDepth > 0) {
            if (includeSuspended) {
                return JNI_TRUE;
            } else {
                jvmtiError error;
                jint       state;

                error = threadState(node->thread, &state);
                if (error != JVMTI_ERROR_NONE) {
                    EXIT_ERROR(error, "getting thread state");
                }
                if (!(state & JVMTI_THREAD_STATE_SUSPENDED)) {
                    return JNI_TRUE;
                }
            }
        }
        node = node->next;
    }
    return JNI_FALSE;
}

static void
notifyAppResumeComplete(void)
{
    debugMonitorNotifyAll(threadLock);
    if (!pendingAppResume(JNI_TRUE)) {
        if (framePopHandlerNode != NULL) {
            (void)eventHandler_free(framePopHandlerNode);
            framePopHandlerNode = NULL;
        }
        if (catchHandlerNode != NULL) {
            (void)eventHandler_free(catchHandlerNode);
            catchHandlerNode = NULL;
        }
    }
}

/*
 * Event handler for FRAME_POP and EXCEPTION_CATCH when in Thread.resume()
 * so we can detect its completion.
 */
static void
handleAppResumeCompletion(JNIEnv *env, EventInfo *evinfo,
                          HandlerNode *handlerNode,
                          struct bag *eventBag)
{
    ThreadNode *node;
    jthread     thread;

    /* vthread fixme: it's unclear how this is used and if anything special needs to be done for vthreads. */
    JDI_ASSERT(!evinfo->is_vthread);

    thread = evinfo->thread;

    debugMonitorEnter(threadLock);

    node = findThread(&runningThreads, thread);
    if (node != NULL) {
        if (node->resumeFrameDepth > 0) {
            jint compareDepth = getStackDepth(thread);
            if (evinfo->ei == EI_FRAME_POP) {
                compareDepth--;
            }
            if (compareDepth < node->resumeFrameDepth) {
                node->resumeFrameDepth = 0;
                notifyAppResumeComplete();
            }
        }
    }

    debugMonitorExit(threadLock);
}

static void
blockOnDebuggerSuspend(jthread thread)
{
    ThreadNode *node;

    node = findThread(NULL, thread);
    if (node != NULL) {
        while (node && node->suspendCount > 0) {
            debugMonitorWait(threadLock);
            node = findThread(NULL, thread);
        }
    }
}

static void
trackAppResume(jthread thread)
{
    jvmtiError  error;
    FrameNumber fnum;
    ThreadNode *node;

    fnum = 0;
    node = findRunningThread(thread);
    if (node != NULL) {
        JDI_ASSERT(node->resumeFrameDepth == 0);
        error = JVMTI_FUNC_PTR(gdata->jvmti,NotifyFramePop)
                        (gdata->jvmti, thread, fnum);
        if (error == JVMTI_ERROR_NONE) {
            jint frameDepth = getStackDepth(thread);
            if ((frameDepth > 0) && (framePopHandlerNode == NULL)) {
                framePopHandlerNode = eventHandler_createInternalThreadOnly(
                                           EI_FRAME_POP,
                                           handleAppResumeCompletion,
                                           thread);
                catchHandlerNode = eventHandler_createInternalThreadOnly(
                                           EI_EXCEPTION_CATCH,
                                           handleAppResumeCompletion,
                                           thread);
                if ((framePopHandlerNode == NULL) ||
                    (catchHandlerNode == NULL)) {
                    (void)eventHandler_free(framePopHandlerNode);
                    framePopHandlerNode = NULL;
                    (void)eventHandler_free(catchHandlerNode);
                    catchHandlerNode = NULL;
                }
            }
            if ((framePopHandlerNode != NULL) &&
                (catchHandlerNode != NULL) &&
                (frameDepth > 0)) {
                node->resumeFrameDepth = frameDepth;
            }
        }
    }
}

/* Global breakpoint handler for Thread.resume() */
static void
handleAppResumeBreakpoint(JNIEnv *env, EventInfo *evinfo,
                          HandlerNode *handlerNode,
                          struct bag *eventBag)
{
    jthread resumer = evinfo->thread;
    jthread resumee = getResumee(resumer);

    debugMonitorEnter(threadLock);
    if (resumee != NULL) {
        /*
         * Hold up any attempt to resume as long as the debugger
         * has suspended the resumee.
         */
        blockOnDebuggerSuspend(resumee);
    }

    if (resumer != NULL) {
        /*
         * Track the resuming thread by marking it as being within
         * a resume and by setting up for notification on
         * a frame pop or exception. We won't allow the debugger
         * to suspend threads while any thread is within a
         * call to resume. This (along with the block above)
         * ensures that when the debugger
         * suspends a thread it will remain suspended.
         */
        trackAppResume(resumer);
    }

    debugMonitorExit(threadLock);
}

void
threadControl_onConnect(void)
{
    breakpointHandlerNode = eventHandler_createInternalBreakpoint(
                 handleAppResumeBreakpoint, NULL,
                 gdata->threadClass, gdata->threadResume, resumeLocation);
}

void
threadControl_onDisconnect(void)
{
    if (breakpointHandlerNode != NULL) {
        (void)eventHandler_free(breakpointHandlerNode);
        breakpointHandlerNode = NULL;
    }
    if (framePopHandlerNode != NULL) {
        (void)eventHandler_free(framePopHandlerNode);
        framePopHandlerNode = NULL;
    }
    if (catchHandlerNode != NULL) {
        (void)eventHandler_free(catchHandlerNode);
        catchHandlerNode = NULL;
    }
}

void
threadControl_onHook(void)
{
    /*
     * As soon as the event hook is in place, we need to initialize
     * the thread list with already-existing threads. The threadLock
     * has been held since initialize, so we don't need to worry about
     * insertions or deletions from the event handlers while we do this
     */
    JNIEnv *env;

    env = getEnv();

    /*
     * Prevent any event processing until OnHook has been called
     */
    debugMonitorEnter(threadLock);

    WITH_LOCAL_REFS(env, 1) {

        jint threadCount;
        jthread *threads;

        threads = allThreads(&threadCount);
        if (threads == NULL) {
            EXIT_ERROR(AGENT_ERROR_OUT_OF_MEMORY,"thread table");
        } else {

            int i;

            for (i = 0; i < threadCount; i++) {
                ThreadNode *node;
                jthread thread = threads[i];
                node = insertThread(env, &runningThreads, thread);

                /*
                 * This is a tiny bit risky. We have to assume that the
                 * pre-existing threads have been started because we
                 * can't rely on a thread start event for them. The chances
                 * of a problem related to this are pretty slim though, and
                 * there's really no choice because without setting this flag
                 * there is no way to enable stepping and other events on
                 * the threads that already exist (e.g. the finalizer thread).
                 */
                node->isStarted = JNI_TRUE;
            }
            jvmtiDeallocate(threads);
        }

    } END_WITH_LOCAL_REFS(env)

    debugMonitorExit(threadLock);
}

static jvmtiError
commonSuspendByNode(ThreadNode *node)
{
    jvmtiError error;

    LOG_MISC(("thread=%p suspended", node->thread));
    error = JVMTI_FUNC_PTR(gdata->jvmti,SuspendThread)
                (gdata->jvmti, node->thread);

    /*
     * Mark for resume only if suspend succeeded
     */
    if (error == JVMTI_ERROR_NONE) {
        node->toBeResumed = JNI_TRUE;
    }

    /*
     * If the thread was suspended by another app thread,
     * do nothing and report no error (we won't resume it later).
     */
     if (error == JVMTI_ERROR_THREAD_SUSPENDED) {
        error = JVMTI_ERROR_NONE;
     }

     return error;
}

/*
 * Deferred suspends happen when the suspend is attempted on a thread
 * that is not started. Bookkeeping (suspendCount,etc.)
 * is handled by the original request, and once the thread actually
 * starts, an actual suspend is attempted. This function does the
 * deferred suspend without changing the bookkeeping that is already
 * in place.
 */
static jint
deferredSuspendThreadByNode(ThreadNode *node)
{
    jvmtiError error;

    error = JVMTI_ERROR_NONE;
    if (node->isDebugThread) {
        /* Ignore requests for suspending debugger threads */
        return JVMTI_ERROR_NONE;
    }

    /*
     * Do the actual suspend only if a subsequent resume hasn't
     * made it irrelevant.
     */
    if (node->suspendCount > 0) {
        error = commonSuspendByNode(node);

        /*
         * Attempt to clean up from any error by decrementing the
         * suspend count. This compensates for the increment that
         * happens when suspendOnStart is set to true.
         */
        if (error != JVMTI_ERROR_NONE) {
            node->suspendCount--;
        }
    }

    node->suspendOnStart = JNI_FALSE;

    debugMonitorNotifyAll(threadLock);

    return error;
}

static jvmtiError
suspendThreadByNode(ThreadNode *node)
{
    jvmtiError error = JVMTI_ERROR_NONE;
    if (node->isDebugThread) {
        /* Ignore requests for suspending debugger threads */
        return JVMTI_ERROR_NONE;
    }

    /*
     * Just increment the suspend count if we are waiting
     * for a deferred suspend.
     */
    if (node->suspendOnStart) {
        node->suspendCount++;
        return JVMTI_ERROR_NONE;
    }

    if (node->suspendCount == 0) {
        error = commonSuspendByNode(node);

        if (error == JVMTI_ERROR_THREAD_NOT_ALIVE) {
            /*
             * This error means that the thread is either a zombie or not yet
             * started. In either case, we ignore the error. If the thread
             * is a zombie, suspend/resume are no-ops. If the thread is not
             * started, it will be suspended for real during the processing
             * of its thread start event.
             */
            node->suspendOnStart = JNI_TRUE;
            error = JVMTI_ERROR_NONE;
        }
    }

    if (error == JVMTI_ERROR_NONE) {
        node->suspendCount++;
    }

    debugMonitorNotifyAll(threadLock);

    return error;
}

static jvmtiError
resumeThreadByNode(ThreadNode *node)
{
    jvmtiError error = JVMTI_ERROR_NONE;

    if (node->isDebugThread) {
        /* never suspended by debugger => don't ever try to resume */
        return JVMTI_ERROR_NONE;
    }
    if (node->suspendCount > 0) {
        node->suspendCount--;
        debugMonitorNotifyAll(threadLock);
        if ((node->suspendCount == 0) && node->toBeResumed &&
            !node->suspendOnStart) {
            LOG_MISC(("thread=%p resumed", node->thread));
            error = JVMTI_FUNC_PTR(gdata->jvmti,ResumeThread)
                        (gdata->jvmti, node->thread);
            node->frameGeneration++; /* Increment on each resume */
            node->toBeResumed = JNI_FALSE;
            if (error == JVMTI_ERROR_THREAD_NOT_ALIVE && !node->isStarted) {
                /*
                 * We successfully "suspended" this thread, but
                 * we never received a THREAD_START event for it.
                 * Since the thread never ran, we can ignore our
                 * failure to resume the thread.
                 */
                error = JVMTI_ERROR_NONE;
            }
        }
    }

    return error;
}

/*
 * Functions which respond to user requests to suspend/resume
 * threads.
 * Suspends and resumes add and subtract from a count respectively.
 * The thread is only suspended when the count goes from 0 to 1 and
 * resumed only when the count goes from 1 to 0.
 *
 * These functions suspend and resume application threads
 * without changing the
 * state of threads that were already suspended beforehand.
 * They must not be called from an application thread because
 * that thread may be suspended somewhere in the  middle of things.
 */
static void
preSuspend(void)
{
    getLocks();                     /* Avoid debugger deadlocks */

    /*
     * Delay any suspend while a call to java.lang.Thread.resume is in
     * progress (not including those in suspended threads). The wait is
     * timed because the threads suspended through
     * java.lang.Thread.suspend won't result in a notify even though
     * it may change the result of pendingAppResume()
     */
    while (pendingAppResume(JNI_FALSE)) {
        /*
         * This is ugly but we need to release the locks from getLocks
         * or else the notify will never happen. The locks must be
         * released and reacquired in the right order. else deadlocks
         * can happen. It is possible that, during this dance, the
         * notify will be missed, but since the wait needs to be timed
         * anyway, it won't be a disaster. Note that this code will
         * execute only on very rare occasions anyway.
         */
        releaseLocks();

        debugMonitorEnter(threadLock);
        debugMonitorTimedWait(threadLock, 1000);
        debugMonitorExit(threadLock);

        getLocks();
    }
}

static void
postSuspend(void)
{
    releaseLocks();
}

/*
 * This function must be called after preSuspend and before postSuspend.
 */
static jvmtiError
commonSuspend(JNIEnv *env, jthread thread, jboolean deferred)
{
    ThreadNode *node;

    /*
     * If the thread is not between its start and end events, we should
     * still suspend it. To keep track of things, add the thread
     * to a separate list of threads so that we'll resume it later.
     */
    node = findRunningThread(thread);
#if 0
    tty_message("commonSuspend: node(%p) suspendCount(%d) %s", node, node->suspendCount, node->name);
#endif
    if (node == NULL) {
        JDI_ASSERT(!isVThread(thread));
        node = insertThread(env, &otherThreads, thread);
    }

    if ( deferred ) {
        return deferredSuspendThreadByNode(node);
    } else {
        return suspendThreadByNode(node);
    }
}


static jvmtiError
resumeCopyHelper(JNIEnv *env, ThreadNode *node, void *arg)
{
    if (node->isDebugThread) {
        /* never suspended by debugger => don't ever try to resume */
        return JVMTI_ERROR_NONE;
    }

    if (node->suspendCount > 1) {
        node->suspendCount--;
        /* nested suspend so just undo one level */
        return JVMTI_ERROR_NONE;
    }

    /*
     * This thread was marked for suspension since its THREAD_START
     * event came in during a suspendAll, but the helper hasn't
     * completed the job yet. We decrement the count so the helper
     * won't suspend this thread after we are done with the resumeAll.
     * Another case to be handled here is when the debugger suspends
     * the thread while the app has it suspended. In this case,
     * the toBeResumed flag has been cleared indicating that
     * the thread should not be resumed when the debugger does a resume.
     * In this case, we also have to decrement the suspend count.
     * If we don't then when the app resumes the thread and our Thread.resume
     * bkpt handler is called, blockOnDebuggerSuspend will not resume
     * the thread because suspendCount will be 1 meaning that the
     * debugger has the thread suspended.  See bug 6224859.
     */
    if (node->suspendCount == 1 && (!node->toBeResumed || node->suspendOnStart)) {
        node->suspendCount--;
        return JVMTI_ERROR_NONE;
    }

    if (arg == NULL) {
        /* nothing to hard resume so we're done */
        return JVMTI_ERROR_NONE;
    }

    /*
     * This is tricky. A suspendCount of 1 and toBeResumed means that
     * JVM/DI SuspendThread() or JVM/DI SuspendThreadList() was called
     * on this thread. The check for !suspendOnStart is paranoia that
     * we inherited from resumeThreadByNode().
     */
    if (node->suspendCount == 1 && node->toBeResumed && !node->suspendOnStart) {
        jthread **listPtr = (jthread **)arg;

        **listPtr = node->thread;
        (*listPtr)++;
    }
    return JVMTI_ERROR_NONE;
}


static jvmtiError
resumeCountHelper(JNIEnv *env, ThreadNode *node, void *arg)
{
    if (node->isDebugThread) {
        /* never suspended by debugger => don't ever try to resume */
        return JVMTI_ERROR_NONE;
    }

    /*
     * This is tricky. A suspendCount of 1 and toBeResumed means that
     * JVM/DI SuspendThread() or JVM/DI SuspendThreadList() was called
     * on this thread. The check for !suspendOnStart is paranoia that
     * we inherited from resumeThreadByNode().
     */
    if (node->suspendCount == 1 && node->toBeResumed && !node->suspendOnStart) {
        jint *counter = (jint *)arg;

        (*counter)++;
    }
    return JVMTI_ERROR_NONE;
}

static void *
newArray(jint length, size_t nbytes)
{
    void *ptr;
    ptr = jvmtiAllocate(length*(jint)nbytes);
    if ( ptr != NULL ) {
        (void)memset(ptr, 0, length*nbytes);
    }
    return ptr;
}

static void
deleteArray(void *ptr)
{
    jvmtiDeallocate(ptr);
}

/*
 * This function must be called with the threadLock held.
 *
 * Two facts conspire to make this routine complicated:
 *
 * 1) the VM doesn't support nested external suspend
 * 2) the original resumeAll code structure doesn't retrieve the
 *    entire thread list from JVMTI so we use the runningThreads
 *    list and two helpers to get the job done.
 *
 * Because we hold the threadLock, state seen by resumeCountHelper()
 * is the same state seen in resumeCopyHelper(). resumeCountHelper()
 * just counts up the number of threads to be hard resumed.
 * resumeCopyHelper() does the accounting for nested suspends and
 * special cases and, finally, populates the list of hard resume
 * threads to be passed to ResumeThreadList().
 *
 * At first glance, you might think that the accounting could be done
 * in resumeCountHelper(), but then resumeCopyHelper() would see
 * "post-resume" state in the accounting values (suspendCount and
 * toBeResumed) and would not be able to distinguish between a thread
 * that needs a hard resume versus a thread that is already running.
 */
static jvmtiError
commonResumeList(JNIEnv *env)
{
    jvmtiError   error;
    jint         i;
    jint         reqCnt;
    jthread     *reqList;
    jthread     *reqPtr;
    jvmtiError  *results;

    reqCnt = 0;

    /* count number of threads to hard resume */
    (void) enumerateOverThreadList(env, &runningThreads, resumeCountHelper,
                                   &reqCnt);
    if (reqCnt == 0) {
        /* nothing to hard resume so do just the accounting part */
        (void) enumerateOverThreadList(env, &runningThreads, resumeCopyHelper,
                                       NULL);
        return JVMTI_ERROR_NONE;
    }

    /*LINTED*/
    reqList = newArray(reqCnt, sizeof(jthread));
    if (reqList == NULL) {
        EXIT_ERROR(AGENT_ERROR_OUT_OF_MEMORY,"resume request list");
    }
    /*LINTED*/
    results = newArray(reqCnt, sizeof(jvmtiError));
    if (results == NULL) {
        EXIT_ERROR(AGENT_ERROR_OUT_OF_MEMORY,"resume list");
    }

    /* copy the jthread values for threads to hard resume */
    reqPtr = reqList;
    (void) enumerateOverThreadList(env, &runningThreads, resumeCopyHelper,
                                   &reqPtr);

    error = JVMTI_FUNC_PTR(gdata->jvmti,ResumeThreadList)
                (gdata->jvmti, reqCnt, reqList, results);
    for (i = 0; i < reqCnt; i++) {
        ThreadNode *node;

        node = findThread(&runningThreads, reqList[i]);
        if (node == NULL) {
            EXIT_ERROR(AGENT_ERROR_INVALID_THREAD,"missing entry in running thread table");
        }
        LOG_MISC(("thread=%p resumed as part of list", node->thread));

        /*
         * resumeThreadByNode() assumes that JVM/DI ResumeThread()
         * always works and does all the accounting updates. We do
         * the same here. We also don't clear the error.
         */
        node->suspendCount--;
        node->toBeResumed = JNI_FALSE;
        node->frameGeneration++; /* Increment on each resume */
    }
    deleteArray(results);
    deleteArray(reqList);

    debugMonitorNotifyAll(threadLock);

    return error;
}


/*
 * This function must be called after preSuspend and before postSuspend.
 */
static jvmtiError
commonSuspendList(JNIEnv *env, jint initCount, jthread *initList)
{
    jvmtiError  error;
    jint        i;
    jint        reqCnt;
    jthread    *reqList;

    error   = JVMTI_ERROR_NONE;
    reqCnt  = 0;
    reqList = newArray(initCount, sizeof(jthread));
    if (reqList == NULL) {
        EXIT_ERROR(AGENT_ERROR_OUT_OF_MEMORY,"request list");
    }

    /*
     * Go through the initial list and see if we have anything to suspend.
     */
    for (i = 0; i < initCount; i++) {
        ThreadNode *node;

        /*
         * If the thread is not between its start and end events, we should
         * still suspend it. To keep track of things, add the thread
         * to a separate list of threads so that we'll resume it later.
         */
        node = findThread(&runningThreads, initList[i]);
        if (node == NULL) {
            node = insertThread(env, &otherThreads, initList[i]);
        }

        if (node->isDebugThread) {
            /* Ignore requests for suspending debugger threads */
            continue;
        }

        /*
         * Just increment the suspend count if we are waiting
         * for a deferred suspend or if this is a nested suspend.
         */
        if (node->suspendOnStart || node->suspendCount > 0) {
            node->suspendCount++;
            continue;
        }

        if (node->suspendCount == 0) {
            /* thread is not suspended yet so put it on the request list */
            reqList[reqCnt++] = initList[i];
        }
    }

    if (reqCnt > 0) {
        jvmtiError *results = newArray(reqCnt, sizeof(jvmtiError));

        if (results == NULL) {
            EXIT_ERROR(AGENT_ERROR_OUT_OF_MEMORY,"suspend list results");
        }

        /*
         * We have something to suspend so try to do it.
         */
        error = JVMTI_FUNC_PTR(gdata->jvmti,SuspendThreadList)
                        (gdata->jvmti, reqCnt, reqList, results);
        for (i = 0; i < reqCnt; i++) {
            ThreadNode *node;

            node = findThread(NULL, reqList[i]);
            if (node == NULL) {
                EXIT_ERROR(AGENT_ERROR_INVALID_THREAD,"missing entry in thread tables");
            }
            LOG_MISC(("thread=%p suspended as part of list", node->thread));

            if (results[i] == JVMTI_ERROR_NONE) {
                /* thread was suspended as requested */
                node->toBeResumed = JNI_TRUE;
            } else if (results[i] == JVMTI_ERROR_THREAD_SUSPENDED) {
                /*
                 * If the thread was suspended by another app thread,
                 * do nothing and report no error (we won't resume it later).
                 */
                results[i] = JVMTI_ERROR_NONE;
            } else if (results[i] == JVMTI_ERROR_THREAD_NOT_ALIVE) {
                /*
                 * This error means that the suspend request failed
                 * because the thread is either a zombie or not yet
                 * started. In either case, we ignore the error. If the
                 * thread is a zombie, suspend/resume are no-ops. If the
                 * thread is not started, it will be suspended for real
                 * during the processing of its thread start event.
                 */
                node->suspendOnStart = JNI_TRUE;
                results[i] = JVMTI_ERROR_NONE;
            }

            /* count real, app and deferred (suspendOnStart) suspensions */
            if (results[i] == JVMTI_ERROR_NONE) {
                node->suspendCount++;
            }
        }
        deleteArray(results);
    }
    deleteArray(reqList);

    debugMonitorNotifyAll(threadLock);

    return error;
}

static jvmtiError
commonResume(jthread thread)
{
    jvmtiError  error;
    ThreadNode *node;

    /*
     * The thread is normally between its start and end events, but if
     * not, check the auxiliary list used by threadControl_suspendThread.
     */
    node = findThread(NULL, thread);
#if 0
    tty_message("commonResume: node(%p) suspendCount(%d) %s", node, node->suspendCount, node->name);
#endif

    /*
     * If the node is in neither list, the debugger never suspended
     * this thread, so do nothing.
     */
    error = JVMTI_ERROR_NONE;
    if (node != NULL) {
        error = resumeThreadByNode(node);
    }
    return error;
}


jvmtiError
threadControl_suspendThread(jthread thread, jboolean deferred)
{
    jvmtiError error;
    JNIEnv    *env;

    env = getEnv();

    log_debugee_location("threadControl_suspendThread()", thread, NULL, 0);

    preSuspend();
    error = commonSuspend(env, thread, deferred);
    postSuspend();

    return error;
}

jvmtiError
threadControl_resumeThread(jthread thread, jboolean do_unblock)
{
    jvmtiError error;
    JNIEnv    *env;

    env = getEnv();

    log_debugee_location("threadControl_resumeThread()", thread, NULL, 0);

    eventHandler_lock(); /* for proper lock order */
    debugMonitorEnter(threadLock);
    error = commonResume(thread);
    removeResumed(env, &otherThreads);
    debugMonitorExit(threadLock);
    eventHandler_unlock();

    if (do_unblock) {
        /* let eventHelper.c: commandLoop() know we resumed one thread */
        unblockCommandLoop();
    }

    return error;
}

jvmtiError
threadControl_suspendCount(jthread thread, jint *count)
{
    jvmtiError  error;
    ThreadNode *node;
    jboolean is_vthread = isVThread(thread);

    debugMonitorEnter(threadLock);

    if (is_vthread) {
        node = findThread(&runningVThreads, thread);
    } else {
        node = findThread(&runningThreads, thread);
        if (node == NULL) {
            node = findThread(&otherThreads, thread);
        }
    }

    error = JVMTI_ERROR_NONE;
    if (node != NULL) {
        *count = node->suspendCount;
    } else {
        /*
         * If the node is in neither list, the debugger never suspended
         * this thread, so the suspend count is 0.
         */
        *count = 0;
    }

    debugMonitorExit(threadLock);

    return error;
}

static jboolean
contains(JNIEnv *env, jthread *list, jint count, jthread item)
{
    int i;

    for (i = 0; i < count; i++) {
        if (isSameObject(env, list[i], item)) {
            return JNI_TRUE;
        }
    }
    return JNI_FALSE;
}


static jvmtiError
incrementSupendCountHelper(JNIEnv *env, ThreadNode *node, void *arg)
{
    node->suspendCount++;
    return JVMTI_ERROR_NONE;
}

typedef struct {
    jthread *list;
    jint count;
} SuspendAllArg;

static jvmtiError
suspendAllHelper(JNIEnv *env, ThreadNode *node, void *arg)
{
    SuspendAllArg *saArg = (SuspendAllArg *)arg;
    jvmtiError error = JVMTI_ERROR_NONE;
    jthread *list = saArg->list;
    jint count = saArg->count;
    if (!contains(env, list, count, node->thread)) {
        error = commonSuspend(env, node->thread, JNI_FALSE);
    }
    return error;
}

jvmtiError
threadControl_suspendAll(void)
{
    jvmtiError error;
    JNIEnv    *env;
#if 0
    tty_message("threadControl_suspendAll: suspendAllCount(%d)", suspendAllCount);
#endif

    env = getEnv();

    log_debugee_location("threadControl_suspendAll()", NULL, NULL, 0);

    preSuspend();

    /*
     * Get a list of all threads and suspend them.
     */
    WITH_LOCAL_REFS(env, 1) {

        jthread *threads;
        jint count;

        if (gdata->vthreadsSupported) {
            /* Tell JVMTI to suspend all virtual threads. */
            if (suspendAllCount == 0) {
                error = JVMTI_FUNC_PTR(gdata->jvmti, SuspendAllVirtualThreads)
                        (gdata->jvmti);
                if (error != JVMTI_ERROR_NONE) {
                    EXIT_ERROR(error, "cannot suspend all virtual threads");
                }
            }

            /* Increment suspend count of each virtual thread that we are tracking. */
            error = enumerateOverThreadList(env, &runningVThreads, incrementSupendCountHelper, NULL);
            JDI_ASSERT(error == JVMTI_ERROR_NONE);
        }

        threads = allThreads(&count);
        if (threads == NULL) {
            error = AGENT_ERROR_OUT_OF_MEMORY;
            goto err;
        }
        if (canSuspendResumeThreadLists()) {
            error = commonSuspendList(env, count, threads);
            if (error != JVMTI_ERROR_NONE) {
                goto err;
            }
        } else {
            int i;
            for (i = 0; i < count; i++) {
                error = commonSuspend(env, threads[i], JNI_FALSE);

                if (error != JVMTI_ERROR_NONE) {
                    goto err;
                }
            }
        }

        /*
         * Update the suspend count of any threads not yet (or no longer)
         * in the thread list above.
         */
        {
            SuspendAllArg arg;
            arg.list = threads;
            arg.count = count;
            error = enumerateOverThreadList(env, &otherThreads,
                                            suspendAllHelper, &arg);
        }

        if (error == JVMTI_ERROR_NONE) {
            /*
             * Pin all objects to prevent objects from being
             * garbage collected while the VM is suspended.
             */
            commonRef_pinAll();

            suspendAllCount++;
        }

    err:
        jvmtiDeallocate(threads);

    } END_WITH_LOCAL_REFS(env)

    postSuspend();

    return error;
}

static jvmtiError
decrementSupendCountHelper(JNIEnv *env, ThreadNode *node, void *arg)
{
    // Some vthreads might already have a suspendCount of 0. Just ignore them.
    if (node->suspendCount > 0) {
        node->suspendCount--;
    }
    return JVMTI_ERROR_NONE;
}

static jvmtiError
resumeHelper(JNIEnv *env, ThreadNode *node, void *ignored)
{
    /*
     * Since this helper is called with the threadLock held, we
     * don't need to recheck to see if the node is still on one
     * of the two thread lists.
     */
    return resumeThreadByNode(node);
}

jvmtiError
threadControl_resumeAll(void)
{
    jvmtiError error;
    JNIEnv    *env;
#if 0
    tty_message("threadControl_resumeAll: suspendAllCount(%d)", suspendAllCount);
#endif

    env = getEnv();

    log_debugee_location("threadControl_resumeAll()", NULL, NULL, 0);

    eventHandler_lock(); /* for proper lock order */
    debugMonitorEnter(threadLock);

    if (gdata->vthreadsSupported) {
        if (suspendAllCount == 1) {
            /* Tell JVMTI to resume all virtual threads. */
            error = JVMTI_FUNC_PTR(gdata->jvmti,ResumeAllVirtualThreads)
                    (gdata->jvmti);
            if (error != JVMTI_ERROR_NONE) {
                EXIT_ERROR(error, "cannot resume all virtual threads");
            }
        }

        /* Decrement suspend count of each virtual thread that we are tracking. */
        error = enumerateOverThreadList(env, &runningVThreads, decrementSupendCountHelper, NULL);
        JDI_ASSERT(error == JVMTI_ERROR_NONE);
    }

    /*
     * Resume only those threads that the debugger has suspended. All
     * such threads must have a node in one of the thread lists, so there's
     * no need to get the whole thread list from JVMTI (unlike
     * suspendAll).
     */
    error = commonResumeList(env);
    if ((error == JVMTI_ERROR_NONE) && (otherThreads.first != NULL)) {
        error = enumerateOverThreadList(env, &otherThreads,
                                        resumeHelper, NULL);
        removeResumed(env, &otherThreads);
    }

    if (suspendAllCount > 0) {
        /*
         * Unpin all objects.
         */
        commonRef_unpinAll();

        suspendAllCount--;
    }

    debugMonitorExit(threadLock);
    eventHandler_unlock();
    /* let eventHelper.c: commandLoop() know we are resuming */
    unblockCommandLoop();

    return error;
}


StepRequest *
threadControl_getStepRequest(jthread thread)
{
    ThreadNode  *node;
    StepRequest *step;

    step = NULL;

    debugMonitorEnter(threadLock);

    node = findRunningThread(thread);
    if (node != NULL) {
        step = &node->currentStep;
    }

    debugMonitorExit(threadLock);

    return step;
}

InvokeRequest *
threadControl_getInvokeRequest(jthread thread)
{
    ThreadNode    *node;
    InvokeRequest *request;

    request = NULL;

    debugMonitorEnter(threadLock);

    node = findRunningThread(thread);
    if (node != NULL) {
         request = &node->currentInvoke;
    }

    debugMonitorExit(threadLock);

    return request;
}

jvmtiError
threadControl_addDebugThread(jthread thread)
{
    jvmtiError error;

    debugMonitorEnter(threadLock);
    if (debugThreadCount >= MAX_DEBUG_THREADS) {
        error = AGENT_ERROR_OUT_OF_MEMORY;
    } else {
        JNIEnv    *env;

        env = getEnv();
        debugThreads[debugThreadCount] = NULL;
        saveGlobalRef(env, thread, &(debugThreads[debugThreadCount]));
        if (debugThreads[debugThreadCount] == NULL) {
            error = AGENT_ERROR_OUT_OF_MEMORY;
        } else {
            debugThreadCount++;
            error = JVMTI_ERROR_NONE;
        }
    }
    debugMonitorExit(threadLock);
    return error;
}

static jvmtiError
threadControl_removeDebugThread(jthread thread)
{
    jvmtiError error;
    JNIEnv    *env;
    int        i;

    error = AGENT_ERROR_INVALID_THREAD;
    env   = getEnv();

    debugMonitorEnter(threadLock);
    for (i = 0; i< debugThreadCount; i++) {
        if (isSameObject(env, thread, debugThreads[i])) {
            int j;

            tossGlobalRef(env, &(debugThreads[i]));
            for (j = i+1; j < debugThreadCount; j++) {
                debugThreads[j-1] = debugThreads[j];
            }
            debugThreadCount--;
            error = JVMTI_ERROR_NONE;
            break;
        }
    }
    debugMonitorExit(threadLock);
    return error;
}

jboolean
threadControl_isDebugThread(jthread thread)
{
    int      i;
    jboolean rc;
    JNIEnv  *env;

    rc  = JNI_FALSE;
    env = getEnv();

    debugMonitorEnter(threadLock);
    for (i = 0; i < debugThreadCount; i++) {
        if (isSameObject(env, thread, debugThreads[i])) {
            rc = JNI_TRUE;
            break;
        }
    }
    debugMonitorExit(threadLock);
    return rc;
}

static void
initLocks(void)
{
    if (popFrameEventLock == NULL) {
        popFrameEventLock = debugMonitorCreate("JDWP PopFrame Event Lock");
        popFrameProceedLock = debugMonitorCreate("JDWP PopFrame Proceed Lock");
    }
}

static jboolean
getPopFrameThread(jthread thread)
{
    jboolean popFrameThread;

    debugMonitorEnter(threadLock);
    {
        ThreadNode *node;

        node = findThread(NULL, thread);
        if (node == NULL) {
            popFrameThread = JNI_FALSE;
        } else {
            popFrameThread = node->popFrameThread;
        }
    }
    debugMonitorExit(threadLock);

    return popFrameThread;
}

static void
setPopFrameThread(jthread thread, jboolean value)
{
    debugMonitorEnter(threadLock);
    {
        ThreadNode *node;

        node = findThread(NULL, thread);
        if (node == NULL) {
            EXIT_ERROR(AGENT_ERROR_NULL_POINTER,"entry in thread table");
        } else {
            node->popFrameThread = value;
        }
    }
    debugMonitorExit(threadLock);
}

static jboolean
getPopFrameEvent(jthread thread)
{
    jboolean popFrameEvent;

    debugMonitorEnter(threadLock);
    {
        ThreadNode *node;

        node = findThread(NULL, thread);
        if (node == NULL) {
            popFrameEvent = JNI_FALSE;
            EXIT_ERROR(AGENT_ERROR_NULL_POINTER,"entry in thread table");
        } else {
            popFrameEvent = node->popFrameEvent;
        }
    }
    debugMonitorExit(threadLock);

    return popFrameEvent;
}

static void
setPopFrameEvent(jthread thread, jboolean value)
{
    debugMonitorEnter(threadLock);
    {
        ThreadNode *node;

        node = findThread(NULL, thread);
        if (node == NULL) {
            EXIT_ERROR(AGENT_ERROR_NULL_POINTER,"entry in thread table");
        } else {
            node->popFrameEvent = value;
            node->frameGeneration++; /* Increment on each resume */
        }
    }
    debugMonitorExit(threadLock);
}

static jboolean
getPopFrameProceed(jthread thread)
{
    jboolean popFrameProceed;

    debugMonitorEnter(threadLock);
    {
        ThreadNode *node;

        node = findThread(NULL, thread);
        if (node == NULL) {
            popFrameProceed = JNI_FALSE;
            EXIT_ERROR(AGENT_ERROR_NULL_POINTER,"entry in thread table");
        } else {
            popFrameProceed = node->popFrameProceed;
        }
    }
    debugMonitorExit(threadLock);

    return popFrameProceed;
}

static void
setPopFrameProceed(jthread thread, jboolean value)
{
    debugMonitorEnter(threadLock);
    {
        ThreadNode *node;

        node = findThread(NULL, thread);
        if (node == NULL) {
            EXIT_ERROR(AGENT_ERROR_NULL_POINTER,"entry in thread table");
        } else {
            node->popFrameProceed = value;
        }
    }
    debugMonitorExit(threadLock);
}

/**
 * Special event handler for events on the popped thread
 * that occur during the pop operation.
 */
static void
popFrameCompleteEvent(jthread thread)
{
      debugMonitorEnter(popFrameProceedLock);
      {
          /* notify that we got the event */
          debugMonitorEnter(popFrameEventLock);
          {
              setPopFrameEvent(thread, JNI_TRUE);
              debugMonitorNotify(popFrameEventLock);
          }
          debugMonitorExit(popFrameEventLock);

          /* make sure we get suspended again */
          setPopFrameProceed(thread, JNI_FALSE);
          while (getPopFrameProceed(thread) == JNI_FALSE) {
              debugMonitorWait(popFrameProceedLock);
          }
      }
      debugMonitorExit(popFrameProceedLock);
}

/**
 * Pop one frame off the stack of thread.
 * popFrameEventLock is already held
 */
static jvmtiError
popOneFrame(jthread thread)
{
    jvmtiError error;

    error = JVMTI_FUNC_PTR(gdata->jvmti,PopFrame)(gdata->jvmti, thread);
    if (error != JVMTI_ERROR_NONE) {
        return error;
    }

    /* resume the popped thread so that the pop occurs and so we */
    /* will get the event (step or method entry) after the pop */
    LOG_MISC(("thread=%p resumed in popOneFrame", thread));
    error = JVMTI_FUNC_PTR(gdata->jvmti,ResumeThread)(gdata->jvmti, thread);
    if (error != JVMTI_ERROR_NONE) {
        return error;
    }

    /* wait for the event to occur */
    setPopFrameEvent(thread, JNI_FALSE);
    while (getPopFrameEvent(thread) == JNI_FALSE) {
        debugMonitorWait(popFrameEventLock);
    }

    /* make sure not to suspend until the popped thread is on the wait */
    debugMonitorEnter(popFrameProceedLock);
    {
        /* return popped thread to suspended state */
        LOG_MISC(("thread=%p suspended in popOneFrame", thread));
        error = JVMTI_FUNC_PTR(gdata->jvmti,SuspendThread)(gdata->jvmti, thread);

        /* notify popped thread so it can proceed when resumed */
        setPopFrameProceed(thread, JNI_TRUE);
        debugMonitorNotify(popFrameProceedLock);
    }
    debugMonitorExit(popFrameProceedLock);

    return error;
}

/**
 * pop frames of the stack of 'thread' until 'frame' is popped.
 */
jvmtiError
threadControl_popFrames(jthread thread, FrameNumber fnum)
{
    jvmtiError error;
    jvmtiEventMode prevStepMode;
    jint framesPopped = 0;
    jint popCount;
    jboolean prevInvokeRequestMode;

    log_debugee_location("threadControl_popFrames()", thread, NULL, 0);

    initLocks();

    /* compute the number of frames to pop */
    popCount = fnum+1;
    if (popCount < 1) {
        return AGENT_ERROR_NO_MORE_FRAMES;
    }

    /* enable instruction level single step, but first note prev value */
    prevStepMode = threadControl_getInstructionStepMode(thread);

    /*
     * Fix bug 6517249.  The pop processing will disable invokes,
     * so remember if invokes are enabled now and restore
     * that state after we finish popping.
     */
    prevInvokeRequestMode = invoker_isEnabled(thread);

    error = threadControl_setEventMode(JVMTI_ENABLE,
                                       EI_SINGLE_STEP, thread);
    if (error != JVMTI_ERROR_NONE) {
        return error;
    }

    /* Inform eventHandler logic we are in a popFrame for this thread */
    debugMonitorEnter(popFrameEventLock);
    {
        setPopFrameThread(thread, JNI_TRUE);
        /* pop frames using single step */
        while (framesPopped++ < popCount) {
            error = popOneFrame(thread);
            if (error != JVMTI_ERROR_NONE) {
                break;
            }
        }
        setPopFrameThread(thread, JNI_FALSE);
    }
    debugMonitorExit(popFrameEventLock);

    /*  Reset StepRequest info (fromLine and stackDepth) after popframes
     *  only if stepping is enabled.
     */
    if (prevStepMode == JVMTI_ENABLE) {
        stepControl_resetRequest(thread);
    }

    if (prevInvokeRequestMode) {
        invoker_enableInvokeRequests(thread);
    }

    /* restore state */
    (void)threadControl_setEventMode(prevStepMode,
                               EI_SINGLE_STEP, thread);

    return error;
}

/* Check to see if any events are being consumed by a popFrame(). */
static jboolean
checkForPopFrameEvents(JNIEnv *env, EventIndex ei, jthread thread)
{
    if ( getPopFrameThread(thread) ) {
        switch (ei) {
            case EI_THREAD_START:
                /* Excuse me? */
                EXIT_ERROR(AGENT_ERROR_INTERNAL, "thread start during pop frame");
                break;
            case EI_THREAD_END:
                /* Thread wants to end? let it. */
                setPopFrameThread(thread, JNI_FALSE);
                popFrameCompleteEvent(thread);
                break;
            case EI_SINGLE_STEP:
                /* This is an event we requested to mark the */
                /*        completion of the pop frame */
                popFrameCompleteEvent(thread);
                return JNI_TRUE;
            case EI_BREAKPOINT:
            case EI_EXCEPTION:
            case EI_FIELD_ACCESS:
            case EI_FIELD_MODIFICATION:
            case EI_METHOD_ENTRY:
            case EI_METHOD_EXIT:
                /* Tell event handler to assume event has been consumed. */
                return JNI_TRUE;
            default:
                break;
        }
    }
    /* Pretend we were never called */
    return JNI_FALSE;
}

struct bag *
threadControl_onEventHandlerEntry(jbyte sessionID, EventInfo *evinfo, jobject currentException)
{
    ThreadNode *node;
    JNIEnv     *env;
    struct bag *eventBag;
    jthread     threadToSuspend;
    jboolean    consumed;
    EventIndex  ei = evinfo->ei;
    jthread     thread = evinfo->thread;

    env             = getEnv();
    threadToSuspend = NULL;

    log_debugee_location("threadControl_onEventHandlerEntry()", thread, NULL, 0);

    /* Events during pop commands may need to be ignored here. */
    consumed = checkForPopFrameEvents(env, ei, thread);
    if ( consumed ) {
        /* Always restore any exception (see below). */
        if (currentException != NULL) {
            JNI_FUNC_PTR(env,Throw)(env, currentException);
        } else {
            JNI_FUNC_PTR(env,ExceptionClear)(env);
        }
        return NULL;
    }

    debugMonitorEnter(threadLock);

    /*
     * Check the list of unknown threads maintained by suspend
     * and resume. If this thread is currently present in the
     * list, it should be
     * moved to the runningThreads list, since it is a
     * well-known thread now.
     */
    node = findThread(&otherThreads, thread);
    if (node != NULL) {
        JDI_ASSERT(!evinfo->is_vthread);
        moveNode(&otherThreads, &runningThreads, node);
    } else {
        /*
         * Get a thread node for the reporting thread. For thread start
         * events, or if this event precedes a thread start event,
         * the thread node may need to be created.
         *
         * It is possible for certain events (notably method entry/exit)
         * to precede thread start for some VM implementations.
         */
        if (evinfo->is_vthread) {
            node = insertThread(env, &runningVThreads, thread);
        } else {
            node = insertThread(env, &runningThreads, thread);
        }
    }

    if (ei == EI_THREAD_START) {
        node->isStarted = JNI_TRUE;
        processDeferredEventModes(env, thread, node);
    }

    node->current_ei = ei;
    eventBag = node->eventBag;
    if (node->suspendOnStart) {
        threadToSuspend = node->thread;
    }
    debugMonitorExit(threadLock);

    if (threadToSuspend != NULL) {
        /*
         * An attempt was made to suspend this thread before it started.
         * We must suspend it now, before it starts to run. This must
         * be done with no locks held.
         */
        eventHelper_suspendThread(sessionID, threadToSuspend);
    }

    return eventBag;
}

static void
doPendingTasks(JNIEnv *env, ThreadNode *node)
{
    /*
     * Take care of any pending interrupts/stops, and clear out
     * info on pending interrupts/stops.
     */
    if (node->pendingInterrupt) {
        JVMTI_FUNC_PTR(gdata->jvmti,InterruptThread)
                        (gdata->jvmti, node->thread);
        /*
         * TO DO: Log error
         */
        node->pendingInterrupt = JNI_FALSE;
    }

    if (node->pendingStop != NULL) {
        JVMTI_FUNC_PTR(gdata->jvmti,StopThread)
                        (gdata->jvmti, node->thread, node->pendingStop);
        /*
         * TO DO: Log error
         */
        tossGlobalRef(env, &(node->pendingStop));
    }
}

void
threadControl_onEventHandlerExit(EventIndex ei, jthread thread,
                                 struct bag *eventBag)
{
    ThreadNode *node;

    log_debugee_location("threadControl_onEventHandlerExit()", thread, NULL, 0);

    if (ei == EI_THREAD_END) {
        eventHandler_lock(); /* for proper lock order */
    }
    debugMonitorEnter(threadLock);

    node = findRunningThread(thread);
    if (node == NULL) {
        EXIT_ERROR(AGENT_ERROR_NULL_POINTER,"thread list corrupted");
    } else {
        JNIEnv *env;

        env = getEnv();
        if (ei == EI_THREAD_END) {
            jboolean inResume = (node->resumeFrameDepth > 0);
            removeThread(env, &runningThreads, thread);
            node = NULL;   /* has been freed */

            /*
             * Clean up mechanism used to detect end of
             * resume.
             */
            if (inResume) {
                notifyAppResumeComplete();
            }
        } else {
            /* No point in doing this if the thread is about to die.*/
            doPendingTasks(env, node);
            node->eventBag = eventBag;
            node->current_ei = 0;
        }
    }

    debugMonitorExit(threadLock);
    if (ei == EI_THREAD_END) {
        eventHandler_unlock();
    }
}

/* Returns JDWP flavored status and status flags. */
jvmtiError
threadControl_applicationThreadStatus(jthread thread,
                        jdwpThreadStatus *pstatus, jint *statusFlags)
{
    ThreadNode *node;
    jvmtiError  error;
    jint        state;

    log_debugee_location("threadControl_applicationThreadStatus()", thread, NULL, 0);

    debugMonitorEnter(threadLock);

    error = threadState(thread, &state);
    *pstatus = map2jdwpThreadStatus(state);
    *statusFlags = map2jdwpSuspendStatus(state);

    if (error == JVMTI_ERROR_NONE) {
        node = findRunningThread(thread);
        if ((node != NULL) && HANDLING_EVENT(node)) {
            /*
             * While processing an event, an application thread is always
             * considered to be running even if its handler happens to be
             * cond waiting on an internal debugger monitor, etc.
             *
             * Leave suspend status untouched since it is not possible
             * to distinguish debugger suspends from app suspends.
             */
            *pstatus = JDWP_THREAD_STATUS(RUNNING);
        }
    }
#if 0
    tty_message("status %s: node(%p) suspendCount(%d) %d %d %s",
                isVThread(thread) ? "vthread" : "thread",
                node, node->suspendCount, *pstatus, *statusFlags, node->name);
#endif

    debugMonitorExit(threadLock);

    return error;
}

jvmtiError
threadControl_interrupt(jthread thread)
{
    ThreadNode *node;
    jvmtiError  error;

    // vthread fixme: should this work for vthreads?
    JDI_ASSERT(!isVThread(thread));

    error = JVMTI_ERROR_NONE;

    log_debugee_location("threadControl_interrupt()", thread, NULL, 0);

    debugMonitorEnter(threadLock);

    node = findThread(&runningThreads, thread);
    if ((node == NULL) || !HANDLING_EVENT(node)) {
        error = JVMTI_FUNC_PTR(gdata->jvmti,InterruptThread)
                        (gdata->jvmti, thread);
    } else {
        /*
         * Hold any interrupts until after the event is processed.
         */
        node->pendingInterrupt = JNI_TRUE;
    }

    debugMonitorExit(threadLock);

    return error;
}

void
threadControl_clearCLEInfo(JNIEnv *env, jthread thread)
{
    ThreadNode *node;

    debugMonitorEnter(threadLock);

    node = findRunningThread(thread);
    if (node != NULL) {
        node->cleInfo.ei = 0;
        if (node->cleInfo.clazz != NULL) {
            tossGlobalRef(env, &(node->cleInfo.clazz));
        }
    }

    debugMonitorExit(threadLock);
}

jboolean
threadControl_cmpCLEInfo(JNIEnv *env, jthread thread, jclass clazz,
                         jmethodID method, jlocation location)
{
    ThreadNode *node;
    jboolean    result;

    result = JNI_FALSE;

    debugMonitorEnter(threadLock);

    node = findRunningThread(thread);
    if (node != NULL && node->cleInfo.ei != 0 &&
        node->cleInfo.method == method &&
        node->cleInfo.location == location &&
        (isSameObject(env, node->cleInfo.clazz, clazz))) {
        result = JNI_TRUE; /* we have a match */
    }

    debugMonitorExit(threadLock);

    return result;
}

void
threadControl_saveCLEInfo(JNIEnv *env, jthread thread, EventIndex ei,
                          jclass clazz, jmethodID method, jlocation location)
{
    ThreadNode *node;

    debugMonitorEnter(threadLock);

    node = findRunningThread(thread);
    if (node != NULL) {
        node->cleInfo.ei = ei;
        /* Create a class ref that will live beyond */
        /* the end of this call */
        saveGlobalRef(env, clazz, &(node->cleInfo.clazz));
        /* if returned clazz is NULL, we just won't match */
        node->cleInfo.method    = method;
        node->cleInfo.location  = location;
    }

    debugMonitorExit(threadLock);
}

void
threadControl_setPendingInterrupt(jthread thread)
{
    ThreadNode *node;

    // vthread fixme: should this work for vthreads?
    JDI_ASSERT(!isVThread(thread));

    debugMonitorEnter(threadLock);

    node = findThread(&runningThreads, thread);
    if (node != NULL) {
        node->pendingInterrupt = JNI_TRUE;
    }

    debugMonitorExit(threadLock);
}

jvmtiError
threadControl_stop(jthread thread, jobject throwable)
{
    ThreadNode *node;
    jvmtiError  error;

    // vthread fixme: should this work for vthreads?
    JDI_ASSERT(!isVThread(thread));

    error = JVMTI_ERROR_NONE;

    log_debugee_location("threadControl_stop()", thread, NULL, 0);

    debugMonitorEnter(threadLock);

    node = findThread(&runningThreads, thread);
    if ((node == NULL) || !HANDLING_EVENT(node)) {
        error = JVMTI_FUNC_PTR(gdata->jvmti,StopThread)
                        (gdata->jvmti, thread, throwable);
    } else {
        JNIEnv *env;

        /*
         * Hold any stops until after the event is processed.
         */
        env = getEnv();
        saveGlobalRef(env, throwable, &(node->pendingStop));
    }

    debugMonitorExit(threadLock);

    return error;
}

static jvmtiError
detachHelper(JNIEnv *env, ThreadNode *node, void *arg)
{
    invoker_detach(&node->currentInvoke);
    return JVMTI_ERROR_NONE;
}

void
threadControl_detachInvokes(void)
{
    JNIEnv *env;

    env = getEnv();
    invoker_lock(); /* for proper lock order */
    debugMonitorEnter(threadLock);
    (void)enumerateOverThreadList(env, &runningThreads, detachHelper, NULL);
    debugMonitorExit(threadLock);
    invoker_unlock();
}

static jvmtiError
resetHelper(JNIEnv *env, ThreadNode *node, void *arg)
{
    if (node->toBeResumed) {
        LOG_MISC(("thread=%p resumed", node->thread));
        (void)JVMTI_FUNC_PTR(gdata->jvmti,ResumeThread)(gdata->jvmti, node->thread);
        node->frameGeneration++; /* Increment on each resume */
    }
    stepControl_clearRequest(node->thread, &node->currentStep);
    node->toBeResumed = JNI_FALSE;
    node->suspendCount = 0;
    node->suspendOnStart = JNI_FALSE;

    return JVMTI_ERROR_NONE;
}

void
threadControl_reset(void)
{
    JNIEnv *env;

    env = getEnv();
    eventHandler_lock(); /* for proper lock order */
    debugMonitorEnter(threadLock);
    (void)enumerateOverThreadList(env, &runningThreads, resetHelper, NULL);
    (void)enumerateOverThreadList(env, &otherThreads, resetHelper, NULL);
    (void)enumerateOverThreadList(env, &runningVThreads, resetHelper, NULL);

    removeResumed(env, &otherThreads);

    freeDeferredEventModes(env);

    suspendAllCount = 0;

    /* Everything should have been resumed */
    JDI_ASSERT(otherThreads.first == NULL);

    debugMonitorExit(threadLock);
    eventHandler_unlock();
}

jvmtiEventMode
threadControl_getInstructionStepMode(jthread thread)
{
    ThreadNode    *node;
    jvmtiEventMode mode;

    mode = JVMTI_DISABLE;

    debugMonitorEnter(threadLock);
    node = findRunningThread(thread);
    if (node != NULL) {
        mode = node->instructionStepMode;
    }
    debugMonitorExit(threadLock);
    return mode;
}

jvmtiError
threadControl_setEventMode(jvmtiEventMode mode, EventIndex ei, jthread thread)
{
    jvmtiError error;

    /* Global event */
    if ( thread == NULL ) {
        error = JVMTI_FUNC_PTR(gdata->jvmti,SetEventNotificationMode)
                    (gdata->jvmti, mode, eventIndex2jvmti(ei), thread);
    } else {
        /* Thread event */
        ThreadNode *node;

        debugMonitorEnter(threadLock);
        {
            node = findRunningThread(thread);
            if ((node == NULL) || (!node->isStarted)) {
                JNIEnv *env;

                env = getEnv();
                error = addDeferredEventMode(env, mode, ei, thread);
            } else {
                error = threadSetEventNotificationMode(node,
                        mode, ei, thread);
            }
        }
        debugMonitorExit(threadLock);

    }
    return error;
}

/*
 * Returns the current thread, if the thread has generated at least
 * one event, and has not generated a thread end event.
 */
jthread
threadControl_currentThread(void)
{
    jthread thread;

    debugMonitorEnter(threadLock);
    {
        ThreadNode *node;

        node = findThread(&runningThreads, NULL);
        thread = (node == NULL) ? NULL : node->thread;
    }
    debugMonitorExit(threadLock);

    return thread;
}

jlong
threadControl_getFrameGeneration(jthread thread)
{
    jlong frameGeneration = -1;

    debugMonitorEnter(threadLock);
    {
        ThreadNode *node;

        node = findThread(NULL, thread);

        if (node != NULL) {
            frameGeneration = node->frameGeneration;
        }
    }
    debugMonitorExit(threadLock);

    return frameGeneration;
}

<<<<<<< HEAD
jthread *
threadControl_allVThreads(jint *numVThreads)
{
    JNIEnv *env;
    ThreadNode *node;
    jthread* vthreads;

    env = getEnv();
    debugMonitorEnter(threadLock);

    /* Count the number of vthreads */
    /* vthread fixme: we should keep a running total so no counting is needed. */
    *numVThreads = 0;
    for (node = runningVThreads.first; node != NULL; node = node->next) {
        (*numVThreads)++;
    }

    /* Allocate and fill in the vthreads array. */
    vthreads = jvmtiAllocate(*numVThreads * sizeof(jthread*));
    if (vthreads != NULL) {
        int i = 0;
        for (node = runningVThreads.first; node != NULL;  node = node->next) {
            vthreads[i++] = node->thread;
        }
    }

    debugMonitorExit(threadLock);

    return vthreads;
}

jboolean threadControl_isKnownVThread(jthread vthread) {
    ThreadNode *vthreadNode;
    debugMonitorEnter(threadLock);
    vthreadNode = findThread(&runningVThreads, vthread);
    debugMonitorExit(threadLock);
    return vthreadNode != NULL;
}

void
threadControl_addVThread(jthread vthread)
{
    ThreadNode *vthreadNode;
    debugMonitorEnter(threadLock);
    vthreadNode = insertThread(getEnv(), &runningVThreads, vthread);
    debugMonitorExit(threadLock);
}

void
threadControl_mountVThread(jthread vthread, jthread thread, jbyte sessionID) {
    /* vthread fixme: this funciton no longer serves any purpose now that we rely on
     * continuation events instead. remove.
     */
}


void
threadControl_unmountVThread(jthread vthread, jthread thread)
{
    /* vthread fixme: this funciton no longer serves any purpose now that we rely on
     * continuation events instead. remove.
     */
}

void
threadControl_continuationRun(jthread thread, jint continuation_frame_count)
{
    debugMonitorEnter(threadLock);
    {
        JNIEnv *env = getEnv();
        ThreadNode *threadNode;
        jboolean is_vthread = isVThread(thread);

        threadNode = findRunningThread(thread);
        if (threadNode == NULL && is_vthread && !gdata->notifyDebuggerOfAllVThreads) {
            debugMonitorExit(threadLock);
            return; /* This is not a vthread we are tracking, so nothing to do. */
        }

        JDI_ASSERT(threadNode != NULL);
        JDI_ASSERT(threadNode->isStarted);
        JDI_ASSERT(bagSize(threadNode->eventBag) == 0);

        if (threadNode->currentStep.pending) {
            /*
             * If we are doing a STEP_INTO and are doing class filtering (usually library
             * classes), we are relying on METHOD_ENTRY events to tell us if we've stepped
             * back into user code. We won't get this event if when we resume the
             * continuation, so we need to let the stepControl know that we got a
             * CONTINUATION_RUN event so it can do the right thing in absense of
             * the METHOD_ENTRY event. There's also a FramePop setup situation that
             * stepControl needs to deal with, which is another reason it needs to
             * know about CONTINUATION_RUN events.
             */
            stepControl_handleContinuationRun(env, thread, &threadNode->currentStep);
        }
    }
    debugMonitorExit(threadLock);
}

void
threadControl_continuationYield(jthread thread, jint continuation_frame_count)
{
    debugMonitorEnter(threadLock);
    {
        JNIEnv *env = getEnv();
        ThreadNode *threadNode;
        jint total_frame_count;
        jint fromDepth;
        jboolean pending;

        if (isVThread(thread)) {
            debugMonitorExit(threadLock);
            return; /* Nothing to do for vthreads. */
        }

        threadNode = findThread(&runningThreads, thread);

        JDI_ASSERT(threadNode != NULL);
        if (threadNode == NULL) {
            debugMonitorExit(threadLock);
            return; /* Nothing to do if thread is not known */
        }

        JDI_ASSERT(threadNode->isStarted);
        JDI_ASSERT(bagSize(threadNode->eventBag) == 0);
        pending = threadNode->currentStep.pending;

        /*
         * If we are not single stepping in this thread, then there is nothing to do.
         */
        if (!pending) {
            debugMonitorExit(threadLock);
            return; /* Nothing to do. */
        }

        /* At what depth were we single stepping. */
        fromDepth = threadNode->currentStep.fromStackDepth;

        /*
         * Note the continuation has already been unmounted, so total_frame_count will not
         * include the continuation frames.
         */
        total_frame_count = getThreadFrameCount(thread);

        if (threadNode->currentStep.depth == JDWP_STEP_DEPTH(OVER) &&
            total_frame_count == fromDepth) {
            /*
             * We were stepping over Continuation.enterSpecial() in Continuation.run(). This
             * is a special case. Before the continuation was unmounted due to the yield, the
             * stack looked like:
             *    java.lang.Continuation.yield0
             *    java.lang.Continuation.yield
             *    <user continuation frames>    <-- bottommost continuation frame
             *    java.lang.Continuation.run    <-- enterSpecial() call jumps into continuation
             *    <user non-continuation frames>
             * All frames above run() are continuation frames. The correct thing to do here
             * is just enable single stepping. This will resume single stepping in Continuation.run()
             * right after the Continuation.enterSpecial() call.
             */
            JDI_ASSERT(threadNode->instructionStepMode == JVMTI_DISABLE);
            {
                stepControl_enableStepping(thread);
                threadNode->instructionStepMode = JVMTI_ENABLE;
            }
        } else if (total_frame_count < fromDepth) { /* Check if fromDepth is in the continuation. */
            /*
             * This means the frame we were single stepping in was part of the set of
             * frames that were frozen when this continuation yielded. Because of that
             * we need to re-enable single stepping because we won't ever be getting the
             * FRAME_POP event for returning to that frame. This will resume single stepping
             * in Continuation.run() right after the Continuation.doContinue() call.
             */
            if (threadNode->instructionStepMode == JVMTI_DISABLE) {
                stepControl_enableStepping(thread);
                threadNode->instructionStepMode = JVMTI_ENABLE;
            }
        } else {
            /*
             * We are not single stepping in the continuation, and from the earlier check we
             * know we are not single stepping in Continuation.run(), because that would imply
             * we were single stepping over the doContinue() call, and we already checked
             * for that. There is nothing to do in this case. A NotifyFramePop is already setup
             * for a frame further up the stack.
             */
        }
    }
    debugMonitorExit(threadLock);
}
=======
/***** debugging *****/

#ifdef DEBUG

void
threadControl_dumpAllThreads()
{
    tty_message("Dumping runningThreads:\n");
    dumpThreadList(&runningThreads);
    tty_message("Dumping otherThreads:\n");
    dumpThreadList(&otherThreads);
}

static void
dumpThreadList(ThreadList *list)
{
    ThreadNode *node;
    for (node = list->first; node != NULL; node = node->next) {
        if (!node->isDebugThread) {
            dumpThread(node);
        }
    }
}

static void
dumpThread(ThreadNode *node) {
    tty_message("  Thread: node = %p, jthread = %p", node, node->thread);
#ifdef DEBUG_THREADNAME
    tty_message("\tname: %s", node->name);
#endif
    // More fields can be printed here when needed. The amount of output is intentionlly
    // kept small so it doesn't generate too much output.
    tty_message("\tsuspendCount: %d", node->suspendCount);
}

#endif /* DEBUG */
>>>>>>> d875f596
<|MERGE_RESOLUTION|>--- conflicted
+++ resolved
@@ -2671,7 +2671,6 @@
     return frameGeneration;
 }
 
-<<<<<<< HEAD
 jthread *
 threadControl_allVThreads(jint *numVThreads)
 {
@@ -2861,7 +2860,7 @@
     }
     debugMonitorExit(threadLock);
 }
-=======
+
 /***** debugging *****/
 
 #ifdef DEBUG
@@ -2897,5 +2896,4 @@
     tty_message("\tsuspendCount: %d", node->suspendCount);
 }
 
-#endif /* DEBUG */
->>>>>>> d875f596
+#endif /* DEBUG */