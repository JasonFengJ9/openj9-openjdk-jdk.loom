/*
 * Copyright (c) 2020, 2021, Oracle and/or its affiliates. All rights reserved.
 * Copyright (c) 2019, 2021, Arm Limited. All rights reserved.
 * DO NOT ALTER OR REMOVE COPYRIGHT NOTICES OR THIS FILE HEADER.
 *
 * This code is free software; you can redistribute it and/or modify it
 * under the terms of the GNU General Public License version 2 only, as
 * published by the Free Software Foundation.  Oracle designates this
 * particular file as subject to the "Classpath" exception as provided
 * by Oracle in the LICENSE file that accompanied this code.
 *
 * This code is distributed in the hope that it will be useful, but WITHOUT
 * ANY WARRANTY; without even the implied warranty of MERCHANTABILITY or
 * FITNESS FOR A PARTICULAR PURPOSE.  See the GNU General Public License
 * version 2 for more details (a copy is included in the LICENSE file that
 * accompanied this code).
 *
 * You should have received a copy of the GNU General Public License version
 * 2 along with this work; if not, write to the Free Software Foundation,
 * Inc., 51 Franklin St, Fifth Floor, Boston, MA 02110-1301 USA.
 *
 * Please contact Oracle, 500 Oracle Parkway, Redwood Shores, CA 94065 USA
 * or visit www.oracle.com if you need additional information or have any
 * questions.
 */

/*
 * ===========================================================================
 * (c) Copyright IBM Corp. 2021, 2021 All Rights Reserved
 * ===========================================================================
 */

package jdk.internal.foreign.abi.aarch64;

import jdk.incubator.foreign.FunctionDescriptor;
import jdk.incubator.foreign.GroupLayout;
import jdk.incubator.foreign.MemoryAddress;
import jdk.incubator.foreign.MemoryLayout;
import jdk.incubator.foreign.MemorySegment;
import jdk.incubator.foreign.NativeSymbol;
import jdk.incubator.foreign.ResourceScope;
import jdk.internal.foreign.Utils;
import jdk.internal.foreign.abi.CallingSequenceBuilder;
import jdk.internal.foreign.abi.ABIDescriptor;
import jdk.internal.foreign.abi.Binding;
import jdk.internal.foreign.abi.CallingSequence;
import jdk.internal.foreign.abi.ProgrammableInvoker;
import jdk.internal.foreign.abi.ProgrammableUpcallHandler;
import jdk.internal.foreign.abi.VMStorage;
import jdk.internal.foreign.abi.SharedUtils;
import jdk.internal.foreign.abi.aarch64.linux.LinuxAArch64CallArranger;
import jdk.internal.foreign.abi.aarch64.macos.MacOsAArch64CallArranger;

import java.lang.invoke.MethodHandle;
import java.lang.invoke.MethodType;
import java.util.List;
import java.util.Optional;

import static jdk.internal.foreign.PlatformLayouts.*;
import static jdk.internal.foreign.abi.aarch64.AArch64Architecture.*;

/**
 * For the AArch64 C ABI specifically, this class uses the ProgrammableInvoker API, namely CallingSequenceBuilder2
 * to translate a C FunctionDescriptor into a CallingSequence2, which can then be turned into a MethodHandle.
 *
 * This includes taking care of synthetic arguments like pointers to return buffers for 'in-memory' returns.
 *
 * There are minor differences between the ABIs implemented on Linux, macOS, and Windows
 * which are handled in sub-classes. Clients should access these through the provided
 * public constants CallArranger.LINUX and CallArranger.MACOS.
 */
public abstract class CallArranger {
    private static final int STACK_SLOT_SIZE = 8;
    public static final int MAX_REGISTER_ARGUMENTS = 8;

    private static final VMStorage INDIRECT_RESULT = r8;

    // This is derived from the AAPCS64 spec, restricted to what's
    // possible when calling to/from C code.
    //
    // The indirect result register, r8, is used to return a large
    // struct by value. It's treated as an input here as the caller is
    // responsible for allocating storage and passing this into the
    // function.
    //
    // Although the AAPCS64 says r0-7 and v0-7 are all valid return
    // registers, it's not possible to generate a C function that uses
    // r2-7 and v4-7 so they are omitted here.
    private static final ABIDescriptor C = AArch64Architecture.abiFor(
        new VMStorage[] { r0, r1, r2, r3, r4, r5, r6, r7, INDIRECT_RESULT},
        new VMStorage[] { v0, v1, v2, v3, v4, v5, v6, v7 },
        new VMStorage[] { r0, r1 },
        new VMStorage[] { v0, v1, v2, v3 },
        new VMStorage[] { r9, r10, r11, r12, r13, r14, r15 },
        new VMStorage[] { v16, v17, v18, v19, v20, v21, v22, v23, v25,
                          v26, v27, v28, v29, v30, v31 },
        16,  // Stack is always 16 byte aligned on AArch64
        0    // No shadow space
    );

    // record
    public static class Bindings {
        public final CallingSequence callingSequence;
        public final boolean isInMemoryReturn;

        Bindings(CallingSequence callingSequence, boolean isInMemoryReturn) {
            this.callingSequence = callingSequence;
            this.isInMemoryReturn = isInMemoryReturn;
        }
    }

    public static final CallArranger LINUX = new LinuxAArch64CallArranger();
    public static final CallArranger MACOS = new MacOsAArch64CallArranger();

    /**
     * Are variadic arguments assigned to registers as in the standard calling
     * convention, or always passed on the stack?
     *
     * @returns true if variadic arguments should be spilled to the stack.
     */
    protected abstract boolean varArgsOnStack();

    protected CallArranger() {}

    public Bindings getBindings(MethodType mt, FunctionDescriptor cDesc, boolean forUpcall) {
        CallingSequenceBuilder csb = new CallingSequenceBuilder(forUpcall);

        BindingCalculator argCalc = forUpcall ? new BoxBindingCalculator(true) : new UnboxBindingCalculator(true);
        BindingCalculator retCalc = forUpcall ? new UnboxBindingCalculator(false) : new BoxBindingCalculator(false);

        boolean returnInMemory = isInMemoryReturn(cDesc.returnLayout());
        if (returnInMemory) {
            csb.addArgumentBindings(MemoryAddress.class, AArch64.C_POINTER,
                    argCalc.getIndirectBindings());
        } else if (cDesc.returnLayout().isPresent()) {
            Class<?> carrier = mt.returnType();
            MemoryLayout layout = cDesc.returnLayout().get();
            csb.setReturnBindings(carrier, layout, retCalc.getBindings(carrier, layout));
        }

        for (int i = 0; i < mt.parameterCount(); i++) {
            Class<?> carrier = mt.parameterType(i);
            MemoryLayout layout = cDesc.argumentLayouts().get(i);
            if (varArgsOnStack() && SharedUtils.isVarargsIndex(cDesc, i)) {
                argCalc.storageCalculator.adjustForVarArgs();
            }
            csb.addArgumentBindings(carrier, layout, argCalc.getBindings(carrier, layout));
        }

        csb.setTrivial(SharedUtils.isTrivial(cDesc));

        return new Bindings(csb.build(), returnInMemory);
    }

<<<<<<< HEAD
    public MethodHandle arrangeDowncall(MethodType mt, FunctionDescriptor cDesc) {
        Bindings bindings = getBindings(mt, cDesc, false);

        MethodHandle handle = new ProgrammableInvoker(C, bindings.callingSequence).getBoundMethodHandle();

        if (bindings.isInMemoryReturn) {
            handle = SharedUtils.adaptDowncallForIMR(handle, cDesc);
        }

=======
    /* Replace ProgrammableInvoker in OpenJDK with the implementation of ProgrammableInvoker specific to OpenJ9 */
    public static MethodHandle arrangeDowncall(MethodType mt, FunctionDescriptor cDesc) {
        MethodHandle handle = ProgrammableInvoker.getBoundMethodHandle(mt, cDesc);
>>>>>>> dbbc0ddc
        return handle;
    }

    public NativeSymbol arrangeUpcall(MethodHandle target, MethodType mt, FunctionDescriptor cDesc, ResourceScope scope) {
        Bindings bindings = getBindings(mt, cDesc, true);

        if (bindings.isInMemoryReturn) {
            target = SharedUtils.adaptUpcallForIMR(target, true /* drop return, since we don't have bindings for it */);
        }

        return ProgrammableUpcallHandler.make(C, target, bindings.callingSequence,scope);
    }

    private static boolean isInMemoryReturn(Optional<MemoryLayout> returnLayout) {
        return returnLayout
            .filter(GroupLayout.class::isInstance)
            .filter(g -> TypeClass.classifyLayout(g) == TypeClass.STRUCT_REFERENCE)
            .isPresent();
    }

    static class StorageCalculator {
        private final boolean forArguments;

        private final int[] nRegs = new int[] { 0, 0 };
        private long stackOffset = 0;

        public StorageCalculator(boolean forArguments) {
            this.forArguments = forArguments;
        }

        VMStorage stackAlloc(long size, long alignment) {
            assert forArguments : "no stack returns";
            alignment = Math.max(alignment, STACK_SLOT_SIZE);
            stackOffset = Utils.alignUp(stackOffset, alignment);

            VMStorage storage =
                AArch64Architecture.stackStorage((int)(stackOffset / STACK_SLOT_SIZE));
            stackOffset += size;
            return storage;
        }

        VMStorage stackAlloc(MemoryLayout layout) {
            return stackAlloc(layout.byteSize(), SharedUtils.alignment(layout, true));
        }

        VMStorage[] regAlloc(int type, int count) {
            if (nRegs[type] + count <= MAX_REGISTER_ARGUMENTS) {
                VMStorage[] source =
                    (forArguments ? C.inputStorage : C.outputStorage)[type];
                VMStorage[] result = new VMStorage[count];
                for (int i = 0; i < count; i++) {
                    result[i] = source[nRegs[type]++];
                }
                return result;
            } else {
                // Any further allocations for this register type must
                // be from the stack.
                nRegs[type] = MAX_REGISTER_ARGUMENTS;
                return null;
            }
        }

        VMStorage[] regAlloc(int type, MemoryLayout layout) {
            return regAlloc(type, (int)Utils.alignUp(layout.byteSize(), 8) / 8);
        }

        VMStorage nextStorage(int type, MemoryLayout layout) {
            VMStorage[] storage = regAlloc(type, 1);
            if (storage == null) {
                return stackAlloc(layout);
            }

            return storage[0];
        }

        void adjustForVarArgs() {
            // This system passes all variadic parameters on the stack. Ensure
            // no further arguments are allocated to registers.
            nRegs[StorageClasses.INTEGER] = MAX_REGISTER_ARGUMENTS;
            nRegs[StorageClasses.VECTOR] = MAX_REGISTER_ARGUMENTS;
        }
    }

    abstract static class BindingCalculator {
        protected final StorageCalculator storageCalculator;

        protected BindingCalculator(boolean forArguments) {
            this.storageCalculator = new StorageCalculator(forArguments);
        }

        protected void spillStructUnbox(Binding.Builder bindings, MemoryLayout layout) {
            // If a struct has been assigned register or HFA class but
            // there are not enough free registers to hold the entire
            // struct, it must be passed on the stack. I.e. not split
            // between registers and stack.

            long offset = 0;
            while (offset < layout.byteSize()) {
                long copy = Math.min(layout.byteSize() - offset, STACK_SLOT_SIZE);
                VMStorage storage =
                    storageCalculator.stackAlloc(copy, STACK_SLOT_SIZE);
                if (offset + STACK_SLOT_SIZE < layout.byteSize()) {
                    bindings.dup();
                }
                Class<?> type = SharedUtils.primitiveCarrierForSize(copy, false);
                bindings.bufferLoad(offset, type)
                        .vmStore(storage, type);
                offset += STACK_SLOT_SIZE;
            }
        }

        protected void spillStructBox(Binding.Builder bindings, MemoryLayout layout) {
            // If a struct has been assigned register or HFA class but
            // there are not enough free registers to hold the entire
            // struct, it must be passed on the stack. I.e. not split
            // between registers and stack.

            long offset = 0;
            while (offset < layout.byteSize()) {
                long copy = Math.min(layout.byteSize() - offset, STACK_SLOT_SIZE);
                VMStorage storage =
                    storageCalculator.stackAlloc(copy, STACK_SLOT_SIZE);
                Class<?> type = SharedUtils.primitiveCarrierForSize(copy, false);
                bindings.dup()
                        .vmLoad(storage, type)
                        .bufferStore(offset, type);
                offset += STACK_SLOT_SIZE;
            }
        }

        abstract List<Binding> getBindings(Class<?> carrier, MemoryLayout layout);

        abstract List<Binding> getIndirectBindings();
    }

    static class UnboxBindingCalculator extends BindingCalculator {
        UnboxBindingCalculator(boolean forArguments) {
            super(forArguments);
        }

        @Override
        List<Binding> getIndirectBindings() {
            return Binding.builder()
                .unboxAddress()
                .vmStore(INDIRECT_RESULT, long.class)
                .build();
        }

        @Override
        List<Binding> getBindings(Class<?> carrier, MemoryLayout layout) {
            TypeClass argumentClass = TypeClass.classifyLayout(layout);
            Binding.Builder bindings = Binding.builder();
            switch (argumentClass) {
                case STRUCT_REGISTER: {
                    assert carrier == MemorySegment.class;
                    VMStorage[] regs = storageCalculator.regAlloc(
                        StorageClasses.INTEGER, layout);
                    if (regs != null) {
                        int regIndex = 0;
                        long offset = 0;
                        while (offset < layout.byteSize()) {
                            final long copy = Math.min(layout.byteSize() - offset, 8);
                            VMStorage storage = regs[regIndex++];
                            boolean useFloat = storage.type() == StorageClasses.VECTOR;
                            Class<?> type = SharedUtils.primitiveCarrierForSize(copy, useFloat);
                            if (offset + copy < layout.byteSize()) {
                                bindings.dup();
                            }
                            bindings.bufferLoad(offset, type)
                                    .vmStore(storage, type);
                            offset += copy;
                        }
                    } else {
                        spillStructUnbox(bindings, layout);
                    }
                    break;
                }
                case STRUCT_REFERENCE: {
                    assert carrier == MemorySegment.class;
                    bindings.copy(layout)
                            .unboxAddress(MemorySegment.class);
                    VMStorage storage = storageCalculator.nextStorage(
                        StorageClasses.INTEGER, AArch64.C_POINTER);
                    bindings.vmStore(storage, long.class);
                    break;
                }
                case STRUCT_HFA: {
                    assert carrier == MemorySegment.class;
                    GroupLayout group = (GroupLayout)layout;
                    VMStorage[] regs = storageCalculator.regAlloc(
                        StorageClasses.VECTOR, group.memberLayouts().size());
                    if (regs != null) {
                        long offset = 0;
                        for (int i = 0; i < group.memberLayouts().size(); i++) {
                            VMStorage storage = regs[i];
                            final long size = group.memberLayouts().get(i).byteSize();
                            boolean useFloat = storage.type() == StorageClasses.VECTOR;
                            Class<?> type = SharedUtils.primitiveCarrierForSize(size, useFloat);
                            if (i + 1 < group.memberLayouts().size()) {
                                bindings.dup();
                            }
                            bindings.bufferLoad(offset, type)
                                    .vmStore(storage, type);
                            offset += size;
                        }
                    } else {
                        spillStructUnbox(bindings, layout);
                    }
                    break;
                }
                case POINTER: {
                    bindings.unboxAddress(carrier);
                    VMStorage storage =
                        storageCalculator.nextStorage(StorageClasses.INTEGER, layout);
                    bindings.vmStore(storage, long.class);
                    break;
                }
                case INTEGER: {
                    VMStorage storage =
                        storageCalculator.nextStorage(StorageClasses.INTEGER, layout);
                    bindings.vmStore(storage, carrier);
                    break;
                }
                case FLOAT: {
                    VMStorage storage =
                        storageCalculator.nextStorage(StorageClasses.VECTOR, layout);
                    bindings.vmStore(storage, carrier);
                    break;
                }
                default:
                    throw new UnsupportedOperationException("Unhandled class " + argumentClass);
            }
            return bindings.build();
        }
    }

    static class BoxBindingCalculator extends BindingCalculator{
        BoxBindingCalculator(boolean forArguments) {
            super(forArguments);
        }

        @Override
        List<Binding> getIndirectBindings() {
            return Binding.builder()
                .vmLoad(INDIRECT_RESULT, long.class)
                .boxAddress()
                .build();
        }

        @Override
        List<Binding> getBindings(Class<?> carrier, MemoryLayout layout) {
            TypeClass argumentClass = TypeClass.classifyLayout(layout);
            Binding.Builder bindings = Binding.builder();
            switch (argumentClass) {
                case STRUCT_REGISTER: {
                    assert carrier == MemorySegment.class;
                    bindings.allocate(layout);
                    VMStorage[] regs = storageCalculator.regAlloc(
                        StorageClasses.INTEGER, layout);
                    if (regs != null) {
                        int regIndex = 0;
                        long offset = 0;
                        while (offset < layout.byteSize()) {
                            final long copy = Math.min(layout.byteSize() - offset, 8);
                            VMStorage storage = regs[regIndex++];
                            bindings.dup();
                            boolean useFloat = storage.type() == StorageClasses.VECTOR;
                            Class<?> type = SharedUtils.primitiveCarrierForSize(copy, useFloat);
                            bindings.vmLoad(storage, type)
                                    .bufferStore(offset, type);
                            offset += copy;
                        }
                    } else {
                        spillStructBox(bindings, layout);
                    }
                    break;
                }
                case STRUCT_REFERENCE: {
                    assert carrier == MemorySegment.class;
                    VMStorage storage = storageCalculator.nextStorage(
                        StorageClasses.INTEGER, AArch64.C_POINTER);
                    bindings.vmLoad(storage, long.class)
                            .boxAddress()
                            .toSegment(layout);
                    break;
                }
                case STRUCT_HFA: {
                    assert carrier == MemorySegment.class;
                    bindings.allocate(layout);
                    GroupLayout group = (GroupLayout)layout;
                    VMStorage[] regs = storageCalculator.regAlloc(
                        StorageClasses.VECTOR, group.memberLayouts().size());
                    if (regs != null) {
                        long offset = 0;
                        for (int i = 0; i < group.memberLayouts().size(); i++) {
                            VMStorage storage = regs[i];
                            final long size = group.memberLayouts().get(i).byteSize();
                            boolean useFloat = storage.type() == StorageClasses.VECTOR;
                            Class<?> type = SharedUtils.primitiveCarrierForSize(size, useFloat);
                            bindings.dup()
                                    .vmLoad(storage, type)
                                    .bufferStore(offset, type);
                            offset += size;
                        }
                    } else {
                        spillStructBox(bindings, layout);
                    }
                    break;
                }
                case POINTER: {
                    VMStorage storage =
                        storageCalculator.nextStorage(StorageClasses.INTEGER, layout);
                    bindings.vmLoad(storage, long.class)
                            .boxAddress();
                    break;
                }
                case INTEGER: {
                    VMStorage storage =
                        storageCalculator.nextStorage(StorageClasses.INTEGER, layout);
                    bindings.vmLoad(storage, carrier);
                    break;
                }
                case FLOAT: {
                    VMStorage storage =
                        storageCalculator.nextStorage(StorageClasses.VECTOR, layout);
                    bindings.vmLoad(storage, carrier);
                    break;
                }
                default:
                    throw new UnsupportedOperationException("Unhandled class " + argumentClass);
            }
            return bindings.build();
        }
    }
}<|MERGE_RESOLUTION|>--- conflicted
+++ resolved
@@ -152,21 +152,9 @@
         return new Bindings(csb.build(), returnInMemory);
     }
 
-<<<<<<< HEAD
-    public MethodHandle arrangeDowncall(MethodType mt, FunctionDescriptor cDesc) {
-        Bindings bindings = getBindings(mt, cDesc, false);
-
-        MethodHandle handle = new ProgrammableInvoker(C, bindings.callingSequence).getBoundMethodHandle();
-
-        if (bindings.isInMemoryReturn) {
-            handle = SharedUtils.adaptDowncallForIMR(handle, cDesc);
-        }
-
-=======
     /* Replace ProgrammableInvoker in OpenJDK with the implementation of ProgrammableInvoker specific to OpenJ9 */
     public static MethodHandle arrangeDowncall(MethodType mt, FunctionDescriptor cDesc) {
         MethodHandle handle = ProgrammableInvoker.getBoundMethodHandle(mt, cDesc);
->>>>>>> dbbc0ddc
         return handle;
     }
 
