--- conflicted
+++ resolved
@@ -153,11 +153,7 @@
     }
 
     /* Replace ProgrammableInvoker in OpenJDK with the implementation of ProgrammableInvoker specific to OpenJ9 */
-<<<<<<< HEAD
-    public static MethodHandle arrangeDowncall(MethodType mt, FunctionDescriptor cDesc) {
-=======
     public MethodHandle arrangeDowncall(MethodType mt, FunctionDescriptor cDesc) {
->>>>>>> 939446dc
         MethodHandle handle = ProgrammableInvoker.getBoundMethodHandle(mt, cDesc);
         return handle;
     }
